--- conflicted
+++ resolved
@@ -1,1191 +1,1149 @@
-
-use std::rc::Rc;
-use std::sync::Arc;
-use std::time;
-use std::collections::HashMap;
-
-use colored::Colorize;
-use thiserror::Error;
-use miette::{Diagnostic, SourceSpan};
-use unicode_segmentation::UnicodeSegmentation;
-
-use cedille2_core::utility::*;
-use crate::syntax::{self, Declaration};
-use cedille2_core::term;
-use cedille2_core::value::{Value, ValueEx, Closure, LazyValue, EnvEntry, Environment, EnvBound};
-use cedille2_core::database::Database;
-use crate::database::{DatabaseExt};
-use crate::error::CedilleError;
-
-type Span = (usize, usize);
-
-#[derive(Debug, Error, Diagnostic)]
-pub enum ElabError {
-    #[error("Inconvertible")]
-    #[diagnostic()]
-    Inconvertible {
-        #[source_code]
-        src: Arc<String>,
-        #[label("{left} ~= {right}")]
-        span: SourceSpan,
-        left: String,
-        right: String
-    },
-    #[error("Convertible")]
-    #[diagnostic()]
-    Convertible {
-        span: Span,
-    },
-    #[error("Open Term")]
-    #[diagnostic()]
-    OpenTerm {
-
-    },
-    #[error("Expected Term")]
-    #[diagnostic()]
-    ExpectedTerm { span: Span },
-    #[error("Expected Function Type")]
-    #[diagnostic()]
-    ExpectedFunctionType,
-    #[error("Expected Equality Type")]
-    #[diagnostic()]
-    ExpectedEqualityType,
-    #[error("Expected Intersection Type")]
-    #[diagnostic()]
-    ExpectedIntersectionType {
-        #[source_code]
-        src: Arc<String>,
-        #[label("Type must be a intersection but found {inferred_type}")]
-        span: SourceSpan,
-        inferred_type: String,
-    },
-    #[error("Mode Mismatch")]
-    #[diagnostic()]
-    ModeMismatch {
-        #[source_code]
-        src: Arc<String>,
-        #[label("Expected {expected} but found {provided}")]
-        span: SourceSpan,
-        expected: Mode,
-        provided: Mode
-    },
-    #[error("Hole")]
-    #[diagnostic(
-        help("Context at hole: {context}")
-    )]
-    Hole {
-        #[source_code]
-        src: Arc<String>,
-        #[label("Expected {expected_type}")]
-        span: SourceSpan,
-        expected_type: String,
-        context: String
-    },
-    #[error("Definition Collision")]
-    #[diagnostic()]
-    DefinitionCollision {
-        #[source_code]
-        src: Arc<String>,
-        #[label("Defined here")]
-        span: SourceSpan,
-    },
-    #[error("Missing Name")]
-    #[diagnostic()]
-    MissingName {
-        #[source_code]
-        source_code: Arc<String>,
-        #[label("Identifier undefined")]
-        span: SourceSpan
-    },
-    #[error("Intersection Inconvertible")]
-    #[diagnostic()]
-    IntersectionInconvertible {
-        #[source_code]
-        src: Arc<String>,
-        #[label("(lhs) Must be convertible with")]
-        left: SourceSpan,
-        #[label("(rhs) this")]
-        right: SourceSpan,
-    },
-    #[error("Inference Failed")]
-    #[diagnostic()]
-    InferenceFailed {
-        #[source_code]
-        src: Arc<String>,
-        #[label("unable to infer type of term")]
-        span: SourceSpan
-    },
-    #[error("Unsupported Projection")]
-    #[diagnostic()]
-    UnsupportedProjection,
-    #[error("Rewrite Failed")]
-    #[diagnostic()]
-    RewriteFailed,
-    #[error("Opaque definitions must have a valid type or kind")]
-    #[diagnostic()]
-    OpaqueMissingAnnotation,
-    #[error("Unknown error!")]
-    #[diagnostic()]
-    Unknown
-}
-
-#[derive(Debug, Clone)]
-pub struct Context {
-    env: Environment,
-    env_mask: Vec<EnvBound>,
-    pub names: im_rc::Vector<Symbol>,
-    pub types: im_rc::Vector<Rc<Value>>,
-    pub sorts: im_rc::Vector<Sort>,
-    pub modes: im_rc::Vector<Mode>,
-    pub module: Symbol,
-    pub mode: Mode,
-    pub sort: Sort
-}
-
-impl Context {
-    pub fn new(module: Symbol) -> Context {
-        Context {
-            env: Environment::new(),
-            env_mask: Vec::new(),
-            names: im_rc::Vector::new(),
-            types: im_rc::Vector::new(),
-            sorts: im_rc::Vector::new(),
-            modes: im_rc::Vector::new(),
-            module,
-            mode: Mode::Free,
-            sort: Sort::Unknown
-        }
-    }
-
-    pub fn phase_shift(mut self, mode: Mode, sort: Sort) -> Context {
-        self.mode = mode;
-        self.sort = sort;
-        // If we phase shift into an erased context, then all currently erased variables can be treated as relevant
-        if mode == Mode::Erased {
-            self.modes = self.modes.iter().map(|_| Mode::Free).collect::<im_rc::Vector<_>>();
-        }
-        self
-    }
-
-    pub fn bind_sort(&self, name: Symbol, sort: Sort) -> Context {
-        let mut result = self.clone();
-        result.names.push_back(name);
-        result.sorts.push_back(sort);
-        result
-    }
-
-    pub fn bind(&self, db: &Database, name: Symbol, mode: Mode, value_type: Rc<Value>) -> Context {
-        let mut result = self.clone();
-        let level = self.env_lvl();
-        let sort = value_type.sort(db).demote();
-        let value = LazyValue::computed(Value::variable(sort, level));
-        log::trace!("\n{}\n{} {} {} {} {}", self.env, "bind".bright_blue(), name, value, ":".bright_blue(), value_type);
-        result.env.push_back(EnvEntry::new(name, mode, value));
-        result.env_mask.push(EnvBound::Bound);
-        result.names.push_back(name);
-        result.sorts.push_back(sort);
-        result.types.push_back(value_type);
-        result.modes.push_back(mode);
-        result
-    }
-
-    pub fn define(&self, db: &Database, name: Symbol, mode: Mode, value: LazyValue, value_type: Rc<Value>) -> Context {
-        let mut result = self.clone();
-        log::trace!("\n{}\n{} {} {} {} {}", self.env, "define".bright_blue(), name, value, ":".bright_blue(), value_type);
-        result.env.push_back(EnvEntry::new(name, mode, value));
-        result.env_mask.push(EnvBound::Defined);
-        result.names.push_back(name);
-        result.sorts.push_back(value_type.sort(db).demote());
-        result.types.push_back(value_type);
-        result.modes.push_back(mode);
-        result
-    }
-
-    pub fn to_string(&self, db: &Database) -> String {
-        let mut result = String::new();
-        for i in (0..self.len()).rev() {
-            result.push('\n');
-            let ty = self.types[i].clone();
-            let type_string = ty.quote(db, self.env_lvl())
-                .to_string_with_context(self.names.clone());
-            let mode_prefix = if self.modes[i] == Mode::Erased { "-" } else { "" };
-            result.push_str(format!("{}{}: {}", mode_prefix, self.names[i], type_string).as_str());
-        }
-        result
-    }
-
-    pub fn env(&self) -> Environment { self.env.clone() }
-
-    pub fn env_mask(&self) -> Vec<EnvBound> { self.env_mask.clone() }
-
-    pub fn env_lvl(&self) -> Level { self.env.len().into() }
-
-    pub fn len(&self) -> usize { self.names.len() }
-}
-
-pub fn elaborate(db: &mut Database, module: Symbol, mut commands: Vec<syntax::Command>) -> Result<(), CedilleError> {
-    let mut errors: Vec<CedilleError> = vec![];
-    let mut decls = HashMap::new();
-    let mut ctx = Context::new(module);
-
-    for command in commands.drain(..) {
-        match command {
-            syntax::Command::Module(_, params) => {
-                match elaborate_module_params(db, Context::new(module), &params) {
-                    Ok(c) => ctx = c,
-                    Err(e) => errors.push(e.into())
-                }
-            }
-            syntax::Command::Declare(Declaration { span, name, body }) => {
-                decls.insert(name, body);
-            }
-            syntax::Command::Define(syntax::Definition { span, name, vars, body }) => {
-                let body = if !vars.is_empty() {
-                    let span = (0, 0);
-                    syntax::Term::Lambda { span, vars, body }
-                } else { *body };
-                let anno = decls.get(&name).cloned();
-                let def = syntax::DefineTerm {
-                    span,
-                    opaque: false,
-                    name,
-                    anno,
-                    body: body.boxed(),
-                };
-                match elaborate_define_term(db, ctx.clone(), &def) {
-                    Ok(decl) => {
-                        log::info!("\n{}\n{}\n{}", def.as_str(db.text_ref(module)), "elaborated to".green(), decl);
-                        db.insert_decl(module, def.opaque, decl);
-                    }
-                    Err(e) => errors.push(e.into())
-                }
-            }
-            syntax::Command::Import(import) => elaborate_import(db, ctx.clone(), &import)?,
-            syntax::Command::Infer(_) => todo!(),
-            syntax::Command::Check(_, _) => todo!(),
-            syntax::Command::Erase(_) => todo!(),
-            syntax::Command::Value(_) => todo!(),
-        }
-    }
-    // let ctx = elaborate_module_params(db, Context::new(module), &syntax.params)?;
-    // for import in syntax.header_imports.iter() {
-    //     elaborate_import(db, ctx.clone(), import)?;
-    // }
-
-    // for decl in syntax.decls.iter() {
-    //     match elaborate_decl(db, ctx.clone(), decl) {
-    //         Ok(_) =>  { },
-    //         Err(error) => errors.push(error)
-    //     }
-    // }
-
-    if errors.is_empty() { Ok(()) }
-    else { Err(CedilleError::Collection(errors)) }
-}
-
-fn elaborate_module_params(db: &mut Database, ctx: Context, params: &[syntax::Parameter]) -> Result<Context, ElabError> {
-    let mut ctx = ctx;
-    let mut param_results = vec![];
-    for param in params.iter() {
-        let (body_elabed, _) = infer(db, ctx.clone(), &param.body)?;
-        let body_value = Value::eval(db, ctx.module, ctx.env(), body_elabed.clone());
-        param_results.push(term::Parameter { name: param.name, mode: param.mode, body: body_elabed });
-        ctx = ctx.bind(db, param.name, param.mode, body_value);
-    }
-    db.set_params(ctx.module, param_results);
-    Ok(ctx)
-}
-
-// fn elaborate_decl(db: &mut Database, ctx: Context, decl: &syntax::Decl) -> Result<(), CedilleError> {
-//     let module = ctx.module;
-//     match decl {
-//         syntax::Decl::Term(def) => {
-//             if db.lookup_type(module, &Id::from(def.name)).is_some() {
-//                 Err(ElabError::DefinitionCollision {
-//                     src: db.text(module),
-//                     span: source_span(db, module, def.span)
-//                 }.into())
-//             } else {
-//                 let result = if def.opaque {
-//                     elaborate_opaque_define_term(db, ctx.clone(), def)
-//                 } else {
-//                     elaborate_define_term(db, ctx.clone(), def)
-//                 }.map_err(CedilleError::Elaborator)?;
-//                 let result = term::Decl { 
-//                     name: result.name,
-//                     ty: wrap_type_from_context(db, ctx.clone(), result.ty),
-//                     body: wrap_term_from_context(ctx, result.body)
-//                 };
-//                 log::info!("\n{}\n{}\n{}", def.as_str(db.text_ref(module)), "elaborated to".green(), result);
-//                 db.insert_decl(module, def.opaque, result)
-//                     .map_err(|()| CedilleError::Collection(vec![]))
-//             }
-//         }
-//         syntax::Decl::Import(import) => elaborate_import(db, ctx, import),
-//         syntax::Decl::Kind(_) => todo!(),
-//         syntax::Decl::Datatype(_) => todo!(),
-//         syntax::Decl::NormalizeCommand(term, erase_flag, print) => {
-//             let (start, end) = term.span();
-//             let now = time::Instant::now();
-//             let erased = erase(db, ctx, term)?;
-//             let value = Value::eval(db, module, Environment::new(), erased);
-//             let mut normal_form = Value::reify(value, db, 0.into(), true);
-//             if *print {
-//                 normal_form = if *erase_flag { normal_form.partial_erase() } else { normal_form };
-//                 println!("{}", normal_form);
-//             }
-//             log::info!("Normalized {} in {}ms", &db.text(module)[start..end], now.elapsed().as_millis());
-//             Ok(())
-//         }
-//     }
-// }
-
-fn elaborate_import_args(db: &mut Database
-    , ctx: Context
-    , args: &[(Mode, syntax::Term)]
-    , params: &[term::Parameter])
-    -> Result<Vec<(Mode, Rc<Value>)>, ElabError>
-{
-    let mut ctx = ctx;
-    let mut result = vec![];
-    for i in 0..args.len() {
-        if let Some(term::Parameter { name, mode, body }) = params.get(i) {
-            let ty = Value::eval(db, ctx.module, ctx.env(), body.clone());
-            let (arg_mode, arg) = &args[i];
-            let arg_elabed = check(db, ctx.clone(), arg, ty.clone())?;
-
-            if mode != arg_mode && arg_elabed.sort() == Sort::Term {
-                return Err(ElabError::ModeMismatch { 
-                    src: db.text(ctx.module), 
-                    span: source_span(db, ctx.module, arg.span()), 
-                    expected: *mode,
-                    provided: *arg_mode
-                })
-            }
-            let arg_value = Value::eval(db, ctx.module, ctx.env(), arg_elabed);
-            let arg_mode = if ty.sort(db) == Sort::Type { *arg_mode } else { Mode::Erased }; 
-            result.push((arg_mode, arg_value.clone()));
-            let value = LazyValue::computed(arg_value);
-            ctx = ctx.define(db, *name, *mode, value, ty);
-        } else {
-            // TODO: add a reasonable error
-            return Err(ElabError::Unknown)
-        }
-    }
-    Ok(result)
-}
-
-fn elaborate_import(db: &mut Database, ctx: Context, import: &syntax::Import) -> Result<(), CedilleError> {
-    let import_symbol = db.resolve_import_symbol(ctx.module, import.path)?;
-    db.load_module(import_symbol)?; // Imported module may not be loaded at all, which means no parameters
-    let params = db.lookup_params(import_symbol);
-    let args = elaborate_import_args(db, ctx.clone(), &import.args, &params)?;
-    db.load_import(ctx.module, import, args)?;
-    Ok(())
-}
-
-fn elaborate_opaque_define_term(db: &mut Database, ctx: Context, def: &syntax::DefineTerm) -> Result<term::Decl, ElabError> {
-    if let Some(anno) = &def.anno {
-        let anno_sort = infer_sort(db, ctx.clone(), anno)?;
-        let ctx = ctx.phase_shift(Mode::Free, anno_sort);
-        let anno_classifier = Value::classifier(anno_sort).map_err(|_| ElabError::Unknown)?;
-        let ty = check(db, ctx, anno, anno_classifier)?;
-        let name = def.name;
-        let id = Id::from(def.name);
-        let body = Rc::new(term::Term::Free {
-            sort: anno_sort,
-            id
-        });
-        Ok(term::Decl { name, ty, body })
-    } else {
-        Err(ElabError::OpaqueMissingAnnotation)
-    }
-}
-
-fn elaborate_define_term(db: &mut Database, ctx: Context, def: &syntax::DefineTerm) -> Result<term::Decl, ElabError> {
-    let (name, ty, body) = if let Some(anno) = &def.anno {
-        let anno_sort = infer_sort(db, ctx.clone(), anno)?;
-        let anno_classifier = Value::classifier(anno_sort).map_err(|_| ElabError::Unknown)?;
-        let ctx = ctx.phase_shift(Mode::Free, anno_sort);
-        let anno_elabed = check(db, ctx.clone(), anno, anno_classifier)?;
-        let anno_value = Value::eval(db, ctx.module, ctx.env(), anno_elabed.clone());
-        let ctx = ctx.phase_shift(Mode::Free, anno_sort.demote());
-        let body = check(db, ctx, &def.body, anno_value)?;
-        (def.name, anno_elabed, body)
-    } else {
-        let (body, inferred) = infer(db, ctx.clone(), &def.body)?;
-        let ty = Rc::new(inferred.quote(db, ctx.env_lvl()));
-        (def.name, ty, body)
-    };
-    Ok(term::Decl { name, ty, body })
-}
-
-fn check(db: &mut Database, ctx: Context, term: &syntax::Term, ty: Rc<Value>) -> Result<Rc<term::Term>, ElabError> {
-    fn check_lambda(db: &mut Database
-        , ctx: Context
-        , index: usize
-        , vars: &[syntax::LambdaVar]
-        , body: &syntax::Term
-        , ty: Rc<Value>)
-        -> Result<Rc<term::Term>, ElabError>
-    {
-        if let Some(var) = vars.get(index) {
-            let ty = Value::unfold_to_head(db, ty);
-            match ty.as_ref() {
-                Value::Pi { sort:type_sort, mode:type_mode, domain, closure, .. } => {
-                    let sort = type_sort.demote();
-                    if sort == Sort::Term && var.mode != *type_mode {
-                        return Err(ElabError::ModeMismatch {
-                            src: db.text(ctx.module),
-                            span: source_span(db, ctx.module, body.span()),
-                            expected: *type_mode,
-                            provided: var.mode
-                        })
-                    }
-                    let name = var.var.unwrap_or_default();
-                    if let Some(ref anno) = var.anno {
-                        let span = anno.span();
-                        let anno_sort = infer_sort(db, ctx.clone(), anno)?;
-                        let anno_classifier = Value::classifier(anno_sort).map_err(|_| ElabError::Unknown)?;
-                        let anno_ctx = ctx.clone().phase_shift(Mode::Free, anno_sort);
-                        let anno_elabed = check(db, anno_ctx, anno, anno_classifier)?;
-                        let anno_value = Value::eval(db, ctx.module, ctx.env(), anno_elabed);
-                        unify(db, ctx.clone(), span, &anno_value, domain)?;
-                    }
-                    let value = LazyValue::computed(Value::variable(domain.sort(db), ctx.env_lvl()));
-                    let ctx = ctx.bind(db, name, *type_mode, domain.clone());
-                    let body_type = closure.eval(db, EnvEntry::new(name, var.mode, value));
-                    let body_elabed = check_lambda(db, ctx, index + 1, vars, body, body_type)?;
-                    Ok(Rc::new(term::Term::Lambda {
-                        sort,
-                        domain_sort: domain.sort(db).demote(),
-                        mode: var.mode,
-                        name,
-                        body: body_elabed
-                    }))
-                }
-                _ => Err(ElabError::ExpectedFunctionType)
-            }
-        } else { check(db, ctx, body, ty) }
-    }
-
-    let ty_folded = ty.clone();
-    let ty = Value::unfold_to_head(db, ty);
-    log::trace!("\n{}\n  {}\n{} {}", ctx.env(), term.as_str(db.text_ref(ctx.module)), "<=".bright_blue(), ty);
-    match (term, ty.as_ref()) {
-        (syntax::Term::Lambda { vars, body, .. }, _) =>
-            check_lambda(db, ctx, 0, vars, body, ty),
-
-        (syntax::Term::Let { mode, def, body, .. }, _) =>
-        {
-            let (anno_elabed, anno_value) = if let Some(anno) = &def.anno {
-                let anno_ctx = ctx.clone().phase_shift(Mode::Free, Sort::Type);
-                let anno_elabed = check(db, anno_ctx, anno, Value::star())?;
-                let anno_value = Value::eval(db, ctx.module, ctx.env(), anno_elabed.clone());
-                (anno_elabed, anno_value)
-            } else { infer(db, ctx.clone(), &def.body)? };
-            let def_body_elabed = check(db, ctx.clone(), &def.body, anno_value.clone())?;
-            let def_body_value = LazyValue::new(ctx.module, ctx.env(), def_body_elabed.clone());
-            let ctx = ctx.define(db, def.name, *mode, def_body_value, anno_value);
-            let body_elabed = check(db, ctx, body, ty)?;
-            let result = Rc::new(term::Term::Let {
-                sort: body_elabed.sort(),
-                name: def.name,
-                let_body: def_body_elabed,
-                body: body_elabed
-            });
-            Ok(result)
-        }
-
-        (syntax::Term::Pair { span, first, second, anno },
-            Value::IntersectType { name, first:type1, second:type2 }) =>
-        {
-            let first_elabed = check(db, ctx.clone(), first, type1.clone())?;
-            let first_value = Value::eval(db, ctx.module, ctx.env(), first_elabed.clone());
-            let closure_arg = EnvEntry::new(*name, Mode::Free, LazyValue::computed(first_value.clone()));
-            let type2 = type2.eval(db, closure_arg);
-            let second_elabed = check(db, ctx.clone(), second, type2)?;
-            let second_value = Value::eval(db, ctx.module, ctx.env(), second_elabed.clone());
-            unify(db, ctx.clone(), *span, &first_value, &second_value)
-                .map_err(|_| ElabError::IntersectionInconvertible {
-                        src: db.text(ctx.module),
-                        left: source_span(db, ctx.module, first.span()),
-                        right: source_span(db, ctx.module, second.span())
-                    })?;
-            Ok(Rc::new(term::Term::Pair {
-                first: first_elabed,
-                second: second_elabed
-            }))
-        }
-
-<<<<<<< HEAD
-        // (syntax::Term::Reflexivity { span, input, .. },
-        //     Value::Equality { left, right }) =>
-        // {
-        //     let input_elabed = 
-        //     let erasure_elabed = if let Some(t) = erasure { erase(db, ctx.clone(), t)? }
-        //         else { Rc::new(term::Term::id()) };
-        //     unify(db, ctx, *span, left, right)?;
-        //     Ok(Rc::new(term::Term::Refl { erasure: erasure_elabed }))
-        // }
-=======
-        (syntax::Term::Refl { span, input, .. },
-            Value::Equality { left, right }) =>
-        {
-            let input_elabed = erase(db, ctx.clone(), input)?;
-            unify(db, ctx, *span, left, right)?;
-            Ok(Rc::new(term::Term::Refl { input: input_elabed }))
-        }
->>>>>>> b606dea1
-
-        (syntax::Term::Separate { span, equation, .. }, _) =>
-        {
-            let equation_ctx = ctx.clone().phase_shift(Mode::Erased, Sort::Term);
-            let (equation_elabed, equality) = infer(db, equation_ctx, equation)?;
-            let equality = Value::unfold_to_head(db, equality);
-            match equality.as_ref() {
-                Value::Equality { left, right } => {
-                    if unify(db, ctx, *span, left, right).is_ok() {
-                        Err(ElabError::Convertible { span:*span })
-                    } else if !left.is_closed(db) || !right.is_closed(db) {
-                        Err(ElabError::OpenTerm { })
-                    } else {
-                        Ok(Rc::new(term::Term::Separate { equation: equation_elabed }))
-                    }
-                },
-                _ => Err(ElabError::ExpectedEqualityType)
-            }
-        }
-
-        // (syntax::Term::Rewrite { span, equation, guide, body, occurrence, .. },
-        //     _) =>
-        // {
-        //     let equation_ctx = ctx.clone().phase_shift(Mode::Erased, Sort::Term);
-        //     let (equation_elabed, equality) = infer(db, equation_ctx, equation)?;
-        //     let equality = Value::unfold_to_head(db, equality);
-        //     match equality.as_ref() {
-        //         Value::Equality { left, right } => {
-        //             let guide_name = guide.as_ref().map(|g| g.name).unwrap_or_default();
-        //             let guide_ctx = ctx
-        //                 .bind(db, guide_name, Mode::Free, Value::top_type())
-        //                 .phase_shift(Mode::Free, Sort::Type);
-        //             let guide_ty_elabed = if let Some(guide) = guide {
-        //                 check(db, guide_ctx, &guide.ty, Value::star())?
-        //             } else {
-        //                 rewriter::match_term(db, guide_ctx, *occurrence, left, &ty)?
-        //             };
-        //             let guide_ty_closure = Closure::new(ctx.module, ctx.env(), guide_ty_elabed.clone());
-
-        //             unify(db
-        //                 , ctx.clone()
-        //                 , *span
-        //                 , &guide_ty_closure.eval(db, EnvEntry::new(guide_name, Mode::Free, left))
-        //                 , &ty)?;
-
-        //             let body_elabed = check(db
-        //                 , ctx.clone()
-        //                 , body
-        //                 , guide_ty_closure.eval(db, EnvEntry::new(guide_name, Mode::Free, right)))?;
-
-        //             Ok(Rc::new(term::Term::Rewrite {
-        //                 equation: equation_elabed,
-        //                 guide: term::RewriteGuide {
-        //                     name: guide_name,
-        //                     hint: Rc::new(right.quote(db, ctx.env_lvl())),
-        //                     ty: guide_ty_elabed
-        //                 },
-        //                 body: body_elabed
-        //             }))
-        //         }
-        //         _ => Err(ElabError::ExpectedEqualityType)
-        //     }
-        // }
-
-        (syntax::Term::Cast { span, input, witness, evidence }, _) =>
-        {
-            let input_ctx = ctx.clone().phase_shift(Mode::Erased, Sort::Term);
-            let input_elabed = check(db, input_ctx, input, ty)?;
-            let input_value = Value::eval(db, ctx.module, ctx.env(), input_elabed.clone());
-            let witness_elabed = erase(db, ctx.clone(), witness)?;
-            let witness_value = Value::eval(db, ctx.module, ctx.env(), witness_elabed.clone());
-            let equality_type = Value::equality(input_value, witness_value);
-            let evidence_ctx = ctx.phase_shift(Mode::Erased, Sort::Term);
-            let evidence_elabed = check(db, evidence_ctx, evidence, equality_type)?;
-            Ok(Rc::new(term::Term::Cast { 
-                evidence: evidence_elabed,
-                input: input_elabed,
-                witness: witness_elabed
-            }))
-        }
-
-        (syntax::Term::Hole { span, .. }, _) => {
-            // println!("\n{}\n  {}\n{} {}", ctx.env(), term.as_str(db.text_ref(ctx.module)), "<=".bright_blue(), ty);
-            // let data = HoleData {
-            //     span: source_span(db, ctx.module, *span),
-            //     expected_type: ty_folded,
-            //     context: ctx.clone()
-            // };
-            // let sort = ty.sort(db).demote();
-            // let hole = fresh_hole(db, ctx, data, sort);
-            // Ok(hole)
-            todo!()
-        }
-
-        (syntax::Term::Omission { .. }, _) => Ok(Rc::new(fresh_meta(db, ctx, ty.sort(db).demote()))),
-
-        // change direction
-        _ => {
-            let (mut result, mut inferred_type) = infer(db, ctx.clone(), term)?;
-
-            loop {
-                match (result.as_ref(), inferred_type.as_ref()) {
-                    (term::Term::Free { sort, .. }, Value::Pi { mode, name, domain, closure, .. })
-                    if *mode == Mode::Erased && *sort == Sort::Term =>
-                    {
-                        let sort = domain.sort(db).demote();
-                        let meta = Rc::new(fresh_meta(db, ctx.clone(), sort));
-                        let meta_value = Value::eval(db, ctx.module, ctx.env(), meta.clone());
-                        result = Rc::new(term::Term::Apply {
-                            sort,
-                            mode: *mode,
-                            fun: result,
-                            arg: meta
-                        });
-                        inferred_type = closure.eval(db, EnvEntry::new(*name, *mode, meta_value));
-                    }
-                    _ => break
-                }
-            }
-
-            unify(db, ctx, term.span(), &ty, &inferred_type)?;
-            Ok(result)
-        }
-    }
-}
-
-fn infer(db: &mut Database, ctx: Context, term: &syntax::Term) -> Result<(Rc<term::Term>, Rc<Value>), ElabError> {
-    let module = ctx.module;
-    let sort = infer_sort(db, ctx.clone(), term)?;
-    let result = match term {
-        syntax::Term::Pi { mode
-            , var
-            , domain
-            , body
-            , .. } =>
-        {
-            let (mode, name) = (*mode, var.unwrap_or_default());
-            let domain_sort = infer_sort(db, ctx.clone(), domain)?;
-            let domain_classifier = Value::classifier(domain_sort).map_err(|_| ElabError::Unknown)?;
-            let domain_elabed = check(db, ctx.clone(), domain, domain_classifier)?;
-            let domain_value = Value::eval(db, module, ctx.env(), domain_elabed.clone());
-            let ctx = ctx.bind(db, name, mode, domain_value);
-            let body_classifier = Value::classifier(sort).map_err(|_| ElabError::Unknown)?;
-            let body_elabed = check(db, ctx, body, body_classifier.clone())?;
-            let result = Rc::new(term::Term::Pi { 
-                sort,
-                mode,
-                name,
-                domain: domain_elabed,
-                body: body_elabed
-            });
-            Ok((result, body_classifier))
-        }
-
-        syntax::Term::Intersect { var, first, second, .. } => {
-            let first_elabed = check(db, ctx.clone(), first, Value::star())?;
-            let first_value = Value::eval(db, module, ctx.env(), first_elabed.clone());
-            let name = var.unwrap_or_default();
-            let ctx = ctx.bind(db, name, Mode::Free, first_value);
-            let second_elabed = check(db, ctx, second, Value::star())?;
-            let result = Rc::new(term::Term::Intersect {
-                name,
-                first: first_elabed,
-                second: second_elabed
-            });
-            Ok((result, Value::star()))
-        }
-
-        syntax::Term::Equality { left, right, .. } => {
-            let left_elabed = erase(db, ctx.clone(), left)?;
-            let right_elabed = erase(db, ctx.clone(), right)?;
-            let result = Rc::new(term::Term::Equality {
-                left: left_elabed,
-                right: right_elabed
-            });
-            Ok((result, Value::star()))
-        }
-
-        syntax::Term::Let { mode, def, body, .. } => {
-            let (anno_elabed, anno_value) = if let Some(anno) = &def.anno {
-                let anno_ctx = ctx.clone().phase_shift(Mode::Free, Sort::Type);
-                let anno_elabed = check(db, anno_ctx, anno, Value::star())?;
-                let anno_value = Value::eval(db, module, ctx.env(), anno_elabed.clone());
-                (anno_elabed, anno_value)
-            } else { infer(db, ctx.clone(), &def.body)? };
-            let def_body_elabed = check(db, ctx.clone(), &def.body, anno_value.clone())?;
-            let def_body_value = LazyValue::new(module, ctx.env(), def_body_elabed.clone());
-            let ctx = ctx.define(db, def.name, *mode, def_body_value, anno_value);
-            let (body_elabed, type_value) = infer(db, ctx, body)?;
-            let result = Rc::new(term::Term::Let {
-                sort,
-                name: def.name,
-                let_body: def_body_elabed,
-                body: body_elabed
-            });
-            Ok((result, type_value))
-        }
-
-        syntax::Term::Variable { span, id, .. } => {
-<<<<<<< HEAD
-            // Is it a special name?
-            if id.name == Symbol::from("Set") {
-                let elab = Rc::new(term::Term::Star);
-                let ty = Value::super_star();
-                return Ok((elab, ty));
-            }
-            if id.name == Symbol::from("induct") && id.namespace == vec![Symbol::from("Eq")] {
-                todo!()
-            }
-            // All other names
-=======
->>>>>>> b606dea1
-            let (var_type, level, mode) = lookup_type(db, &ctx, *span, id)?;
-            //dbg!(id, mode, ctx.mode, ctx.sort);
-            if mode == Mode::Erased && ctx.mode == Mode::Free && ctx.sort == Sort::Term {
-                Err(ElabError::ModeMismatch { 
-                    src: db.text(ctx.module),
-                    span: source_span(db, ctx.module, *span),
-                    expected: ctx.mode,
-                    provided: mode
-                })
-            } else if let Some(level) = level {
-                let index = level.to_index(ctx.env.len());
-                Ok((Rc::new(term::Term::Bound { sort, index }), var_type))
-            } else {
-                Ok((Rc::new(term::Term::Free { sort, id:id.clone() }), var_type))
-            }
-        }
-
-        syntax::Term::Apply { span, fun, arg, .. } => {
-            let arg_sort = infer_sort(db, ctx.clone(), arg)?;
-            let (mut fun_elabed, mut fun_type) = infer(db, ctx.clone(), fun)?;
-
-            // loop {
-            //     fun_type = Value::unfold_to_head(db, fun_type);
-            //     match fun_type.as_ref() {
-            //         Value::Pi { mode, name, domain, closure, .. }
-            //         if *mode == Mode::Erased =>
-            //         {
-            //             let arg_sort = domain.sort(db).demote();
-            //             let meta = Rc::new(fresh_meta(db, ctx.clone(), arg_sort));
-            //             fun_elabed = Rc::new(term::Term::Apply {
-            //                 sort,
-            //                 mode: *mode,
-            //                 fun: fun_elabed,
-            //                 arg: meta.clone()
-            //             });
-            //             let arg = LazyValue::new(module, ctx.env(), meta);
-            //             let arg = EnvEntry::new(*name, *mode, arg);
-            //             fun_type = closure.eval(db, arg);
-            //         },
-            //         _ => break
-            //     }
-            // }
-
-            fun_type = Value::unfold_to_head(db, fun_type);
-            let (name, mode, domain, closure) = match fun_type.as_ref() {
-                Value::Pi { mode, name, domain, closure, .. } => {
-                    // if sort == Sort::Term && *mode != *type_mode {
-                    //     return Err(ElabError::ModeMismatch {
-                    //         src: db.text(ctx.module),
-                    //         span: source_span(db, ctx.module, arg.span()),
-                    //         expected: *type_mode,
-                    //         provided: *mode
-                    //     });
-                    // }
-                    (*name, *mode, domain.clone(), closure.clone())
-                },
-                _ => {
-                    let name = Symbol::from("x");
-                    let sort = Sort::Unknown;
-                    let domain = Rc::new(fresh_meta(db, ctx.clone(), sort));
-                    let domain = Value::eval(db, ctx.module, ctx.env(), domain);
-                    let meta = Rc::new(fresh_meta(db, ctx.bind(db, name, Mode::Free, domain.clone()), sort));
-                    let closure = Closure::new(ctx.module, ctx.env(), meta);
-                    let candidate_type = Value::pi(sort, Mode::Free, name, domain.clone(), closure.clone());
-                    unify(db, ctx.clone(), *span, &fun_type, &candidate_type)?;
-                    (name, Mode::Free, domain, closure)
-                }
-            };
-
-            let ctx = ctx.clone().phase_shift(mode, ctx.sort);
-            let arg_elabed = check(db, ctx.clone(), arg, domain)?;
-            let arg_value = LazyValue::new(module, ctx.env(), arg_elabed.clone());
-            let closure_arg = EnvEntry::new(name, mode, arg_value);
-            let result_type = closure.eval(db, closure_arg);
-            let result = Rc::new(term::Term::Apply {
-                sort,
-                mode,
-                fun: fun_elabed,
-                arg: arg_elabed
-            });
-            Ok((result, result_type))
-        }
-
-        syntax::Term::Project { span, variant, body, .. } => {
-            let (body_elabed, body_type) = infer(db, ctx.clone(), body)?;
-            let body_type_unfolded = Value::unfold_to_head(db, body_type.clone());
-            match body_type_unfolded.as_ref() {
-                Value::IntersectType { name, first, second } => {
-                    let first_proj = Rc::new(term::Term::Project { variant:1, body: body_elabed.clone() });
-                    let first_value = Value::eval(db, module, ctx.env(), first_proj.clone());
-                    match variant {
-                        1 => Ok((first_proj, first.clone())),
-                        2 => {
-                            let second_proj = Rc::new(term::Term::Project { variant:2, body: body_elabed });
-                            let closure_arg = EnvEntry::new(*name, Mode::Free, LazyValue::computed(first_value));
-                            let result_type = second.eval(db, closure_arg);
-                            Ok((second_proj, result_type))
-                        }
-                        _ => Err(ElabError::UnsupportedProjection)
-                    }
-                },
-                _ => Err(ElabError::ExpectedIntersectionType {
-                    src: db.text(ctx.module),
-                    span: source_span(db, ctx.module, *span),
-                    inferred_type: body_type.quote(db, ctx.env_lvl()).to_string()
-                })
-            }
-        }
-
-        syntax::Term::Reflexivity { span, input, .. } => {
-            let (input_elabed, _inner_type) = infer(db, ctx.clone(), input)?;
-            let input_value = Value::eval(db, module, ctx.env(), input_elabed.clone());
-            let result_type = Value::equality(input_value.clone(), input_value);
-            Ok((input_elabed, result_type))
-        }
-
-        syntax::Term::Promote { span, input } => {
-            let (input_elabed, eq_type) = infer(db, ctx.clone(), input)?;
-            let eq_type_unfolded = Value::unfold_to_head(db, eq_type);
-            match eq_type_unfolded.as_ref() {
-                Value::Equality { left, right } => {
-                    todo!()
-                }
-                _ => Err(ElabError::ExpectedEqualityType)
-            }
-        }
-
-        syntax::Term::Cast { input, witness, evidence, .. } => {
-            let input_ctx = ctx.clone().phase_shift(Mode::Erased, Sort::Term);
-            let (input_elabed, result_type) = infer(db, input_ctx, input)?;
-            let input_value = Value::eval(db, module, ctx.env(), input_elabed.clone());
-            let witness_elabed = erase(db, ctx.clone(), witness)?;
-            let witness_value = Value::eval(db, module, ctx.env(), witness_elabed.clone());
-            let equality_type = Value::equality(input_value, witness_value);
-            let evidence_ctx = ctx.clone().phase_shift(Mode::Erased, Sort::Term);
-            let evidence_elabed = check(db, evidence_ctx, evidence, equality_type)?;
-            let result = Rc::new(term::Term::Cast { 
-                evidence: evidence_elabed,
-                input: input_elabed,
-                witness: witness_elabed
-            });
-            Ok((result, result_type))
-        }
-
-        syntax::Term::Omission { .. } => {
-            let sort = Sort::Unknown;
-            let ty_meta = Rc::new(fresh_meta(db, ctx.clone(), sort));
-            let ty = Value::eval(db, module, ctx.env(), ty_meta);
-            let term = Rc::new(fresh_meta(db, ctx.clone(), sort));
-            Ok((term, ty))
-        }
-
-        // syntax::Term::Annotate { anno, body, .. } => {
-        //     let anno_ctx = ctx.clone().phase_shift(Mode::Erased, Sort::Type);
-        //     let anno_elabed = check(db, anno_ctx, anno, Value::star())?;
-        //     let anno_value = Value::eval(db, module, ctx.env(), anno_elabed.clone());
-        //     let body_elabed = check(db, ctx.clone(), body, anno_value.clone())?;
-        //     let result = Rc::new(term::Term::Annotate {
-        //         anno: anno_elabed,
-        //         body: body_elabed
-        //     });
-        //     Ok((result, anno_value))
-        // }
-
-        _ => {
-            Err(ElabError::InferenceFailed {
-                src: db.text(module),
-                span: source_span(db, module, term.span())
-            })
-        }
-    };
-    if let Ok((_, ref inferred_type)) = result {
-        log::trace!("\n{}\n  {}\n{} {}", ctx.env(), term.as_str(db.text_ref(module)), "=>".bright_blue(), inferred_type);
-    }
-    result
-}
-
-// If something is represented at the level of values (i.e. abstractions and applications) then we do not want to
-// erase it here. Convertibility modulo erasure is handled in values, and erasing it here just causes problems with
-// indices and other things.
-pub fn erase(db: &mut Database, ctx: Context, term: &syntax::Term) -> Result<Rc<term::Term>, ElabError> {
-    use syntax::Term;
-    fn erase_lambda(db: &mut Database
-        , ctx: Context
-        , index: usize
-        , vars: &[syntax::LambdaVar] 
-        , body: &syntax::Term)
-        -> Result<Rc<term::Term>, ElabError>
-    {
-        if let Some(var) = vars.get(index) {
-            let name = var.var.unwrap_or_default();
-            let ctx = ctx.bind(db, name, var.mode, Value::top_type());
-            let body = erase_lambda(db, ctx, index + 1, vars, body)?;
-            Ok(Rc::new(term::Term::Lambda {
-                sort: Sort::Term,
-                domain_sort: Sort::Term,
-                mode: var.mode,
-                name,
-                body
-            }))
-        } else { erase(db, ctx, body) }
-    }
-    match term {
-        Term::Lambda { vars, body, .. } =>
-            erase_lambda(db, ctx, 0, vars, body),
-        Term::Let { mode, def, body, .. } => {
-            let let_body = erase(db, ctx.clone(), &def.body)?;
-            let ctx = ctx.bind(db, def.name, *mode, Value::star());
-            let body = erase(db, ctx, body)?;
-            Ok(Rc::new(term::Term::Let {
-                sort: Sort::Term,
-                name: def.name,
-                let_body,
-                body
-            }))
-        },
-        Term::Pi { .. }
-        | Term::Intersect { .. }
-        | Term::Equality { .. } => Err(ElabError::ExpectedTerm { span:term.span() }),
-        Term::Project { body, .. } => erase(db, ctx, body),
-        Term::Pair { first, .. } => erase(db, ctx, first),
-        Term::Separate { .. } => Ok(Rc::new(term::Term::id())),
-<<<<<<< HEAD
-        Term::Reflexivity { .. } => Ok(Rc::new(term::Term::id())),
-        Term::Promote { input, .. } => erase(db, ctx, input),
-=======
-        Term::Refl { .. } => {
-            Ok(Rc::new(term::Term::id()))
-        },
-        Term::Promote { equation, .. } => erase(db, ctx, equation),
-        Term::J { .. } => unimplemented!(),
->>>>>>> b606dea1
-        Term::Cast { input, .. } => erase(db, ctx, input),
-        Term::Apply { fun, arg, .. } => {
-            let (mode, sort) = (Mode::Free, Sort::Term);
-            let fun = erase(db, ctx.clone(), fun)?;
-            let arg = erase(db, ctx, arg)?;
-            Ok(Rc::new(term::Term::Apply { sort, mode, fun, arg }))
-        },
-        Term::Variable { span, id, .. } => {
-            let sort = Sort::Term;
-            let (_, level, _) = lookup_type(db, &ctx, *span, id)?;
-            if let Some(level) = level {
-                let index = level.to_index(ctx.env.len());
-                Ok(Rc::new(term::Term::Bound { sort, index }))
-            } else {
-                Ok(Rc::new(term::Term::Free { sort, id:id.clone() }))
-            }
-        },
-        Term::Hole { span, .. } =>
-            Err(ElabError::Hole {
-                src: db.text(ctx.module),
-                span: source_span(db, ctx.module, *span),
-                expected_type: String::from(""),
-                context: ctx.to_string(db)
-            }),
-        Term::Omission { .. } => {
-            let fresh_meta_name = db.fresh_meta(ctx.module);
-            Ok(Rc::new(term::Term::InsertedMeta {
-                sort: Sort::Term,
-                name: fresh_meta_name,
-                mask: ctx.env_mask()
-            }))
-        }
-        Term::Set { .. } => unimplemented!()
-    }
-}
-
-fn infer_sort(db: &Database, ctx: Context, term: &syntax::Term) -> Result<Sort, ElabError> {
-    let result: Sort = match term {
-        syntax::Term::Lambda { vars, body, .. } => {
-            let mut ctx = ctx;
-            for var in vars {
-                let name = var.var.unwrap_or_default();
-                if let Some(anno) = &var.anno {
-                    let anno_sort = infer_sort(db, ctx.clone(), anno)?.demote();
-                    ctx = ctx.bind_sort(name, anno_sort);
-                } else {
-                    ctx = ctx.bind_sort(name, Sort::Unknown);
-                }
-            }
-            infer_sort(db, ctx, body)?
-        }
-        syntax::Term::Let { def, body, .. } => {
-            let def_sort = infer_sort(db, ctx.clone(), &def.body)?;
-            let ctx = ctx.bind_sort(def.name, def_sort);
-            infer_sort(db, ctx, body)?
-        }
-        syntax::Term::Pi { var, domain, body, .. } => {
-            let name = var.unwrap_or_default();
-            let domain_sort = infer_sort(db, ctx.clone(), domain)?.demote();
-            let ctx = ctx.bind_sort(name, domain_sort);
-            infer_sort(db, ctx, body)?
-        }
-        syntax::Term::Intersect { .. }
-        | syntax::Term::Equality { .. } => Sort::Type,
-        syntax::Term::Project { .. } => Sort::Term,
-        syntax::Term::Pair { .. }
-        | syntax::Term::Separate { .. }
-<<<<<<< HEAD
-        | syntax::Term::Reflexivity { .. }
-        | syntax::Term::Promote { .. }
-        | syntax::Term::Cast { .. } => Sort::Term,
-=======
-        | syntax::Term::Refl { .. }
-        | syntax::Term::Cast { .. }
-        | syntax::Term::Promote { .. }
-        | syntax::Term::J { .. } => Sort::Term,
->>>>>>> b606dea1
-        syntax::Term::Apply { fun, .. } => infer_sort(db, ctx, fun)?,
-        syntax::Term::Variable { id, span } => lookup_sort(db, &ctx, *span, id)?,
-        syntax::Term::Hole { .. } => Sort::Unknown,
-        syntax::Term::Omission { .. } => Sort::Unknown,
-        syntax::Term::Set { .. } => Sort::Kind
-    };
-    Ok(result)
-}
-
-fn unify(db: &mut Database, ctx: Context, span: Span, left: &Rc<Value>, right: &Rc<Value>) -> Result<(), ElabError> {
-    match Value::unify(db, ctx.env_lvl(), left, right) {
-        Ok(true) => Ok(()),
-        Ok(false) | Err(_) => Err(ElabError::Inconvertible {
-            src: db.text(ctx.module),
-            span: source_span(db, ctx.module, span),
-            left: left.quote(db, ctx.env_lvl())
-                .to_string_with_context(ctx.names.clone()),
-            right: right.quote(db, ctx.env_lvl())
-                .to_string_with_context(ctx.names)
-        })
-    }
-}
-
-// fn fresh_hole(db: &mut Database, ctx: Context, data: HoleData, sort: Sort) -> Rc<term::Term> {
-//     let fresh_hole_name = db.fresh_hole(ctx.module, data);
-//     let id = Id { namespace: vec![], name: fresh_hole_name };
-//     Rc::new(term::Term::Free { sort, id })
-// }
-
-fn fresh_meta(db: &mut Database, ctx: Context, sort: Sort) -> term::Term {
-    let fresh_meta_name = db.fresh_meta(ctx.module);
-    term::Term::InsertedMeta {
-        sort,
-        name: fresh_meta_name,
-        mask: ctx.env_mask()
-    }
-}
-
-fn lookup_type(db: &Database, ctx: &Context, span: Span, id: &Id) -> Result<(Rc<Value>, Option<Level>, Mode), ElabError> {
-    // Is it a special name?
-    if id.name == Symbol::from("Set") {
-        return Ok((Value::super_star(), None, Mode::TypeLevel))
-    }
-    // All other names
-    let has_namespace = if id.namespace.is_empty() { Some(()) } else { None };
-    let toplevel_type = db.lookup_type(ctx.module, id);
-    let context_type = has_namespace
-        .and(ctx.names.iter().zip(ctx.types.iter()).zip(ctx.modes.iter()).enumerate().rev().find(|(_, ((x, _), _))| **x == id.name))
-        .map(|(level, ((_, ty), mode))| (ty.clone(), Some(level.into()), mode));
-    match (toplevel_type, context_type) {
-        (_, Some((v, level, mode))) => Ok((v, level, *mode)),
-        (Some(v), None) => Ok((v.force(db), None, Mode::Free)),
-        (None, None) => {
-            Err(ElabError::MissingName { source_code: db.text(ctx.module), span: source_span(db, ctx.module, span) })
-        }
-    }
-}
-
-fn lookup_sort(db: &Database, ctx: &Context, span: Span, id: &Id) -> Result<Sort, ElabError> {
-    // Is it a special name?
-    if id.name == Symbol::from("Set") {
-        return Ok(Sort::Kind)
-    }
-    // All other names
-    let has_namespace = if id.namespace.is_empty() { Some(()) } else { None };
-    let toplevel_sort = db.lookup_type(ctx.module, id)
-        .map(|x| x.sort(db).demote());
-    let context_sort = has_namespace
-        .and(ctx.names.iter().zip(ctx.sorts.iter()).rev().find(|(x, _)| **x == id.name))
-        .map(|(_, sort)| *sort);
-    match (toplevel_sort, context_sort) {
-        (_, Some(sort)) => Ok(sort),
-        (Some(sort), None) => Ok(sort),
-        (None, None) => {
-            Err(ElabError::MissingName { source_code: db.text(ctx.module), span: source_span(db, ctx.module, span) })
-        }
-    }
-}
-
-fn wrap_term_from_context(ctx: Context, body: Rc<term::Term>) -> Rc<term::Term> {
-    let mut result = body;
-    for i in (0..ctx.len()).rev() {
-        let name = ctx.names[i];
-        let sort = ctx.sorts[i];
-        let mode = ctx.modes[i];
-        result = Rc::new(term::Term::Lambda {
-            sort: result.sort(),
-            domain_sort: sort,
-            mode,
-            name,
-            body: result
-        })
-    }
-    result
-}
-
-fn wrap_type_from_context(db: &Database, ctx: Context, body: Rc<term::Term>) -> Rc<term::Term> {
-    let mut result = body;
-    let mut level = ctx.env_lvl();
-    for i in (0..ctx.len()).rev() {
-        level = level - 1; // As we peel off a module parameter, the context maximum level is reduced by one
-        let name = ctx.names[i];
-        let domain = Rc::new(ctx.types[i].quote(db, level));
-        let mode = ctx.modes[i];
-        result = Rc::new(term::Term::Pi {
-            sort: result.sort(),
-            domain,
-            mode,
-            name,
-            body: result
-        })
-    }
-    result
-}
-
-fn source_span(db: &Database, module: Symbol, span: Span) -> SourceSpan {
-    // TODO: This is a hack to fix the source positioning for miette
-    // TODO: The parser should be grapheme relative (instead of byte relative)
-    //       to properly fix this
-    let (start, end) = span;
-    let len = db.text_ref(module)[start..end].graphemes(true).count();
-    // The positioning is "line-oriented" so you only have to correct up to the nearest newline
-    let start_prefix = db.text_ref(module)[..start].as_bytes();
-    let mut i = start - 1;
-    while i > 0 && start_prefix[i] != b'\n' { i -= 1; }
-    let byte_len = start - i;
-    let graphemes_len = db.text_ref(module)[i..start].graphemes(true).count();
-    // We subtract the extract internal bytes used to represent graphemes to correct the label source position
-    let start = start - (byte_len - graphemes_len);
-    SourceSpan::new(start.into(), len.into())
-}
+
+use std::rc::Rc;
+use std::sync::Arc;
+use std::time;
+use std::collections::HashMap;
+
+use colored::Colorize;
+use thiserror::Error;
+use miette::{Diagnostic, SourceSpan};
+use unicode_segmentation::UnicodeSegmentation;
+
+use cedille2_core::utility::*;
+use crate::syntax::{self, Declaration};
+use cedille2_core::term;
+use cedille2_core::value::{Value, ValueEx, Closure, LazyValue, EnvEntry, Environment, EnvBound};
+use cedille2_core::database::Database;
+use crate::database::{DatabaseExt};
+use crate::error::CedilleError;
+
+type Span = (usize, usize);
+
+#[derive(Debug, Error, Diagnostic)]
+pub enum ElabError {
+    #[error("Inconvertible")]
+    #[diagnostic()]
+    Inconvertible {
+        #[source_code]
+        src: Arc<String>,
+        #[label("{left} ~= {right}")]
+        span: SourceSpan,
+        left: String,
+        right: String
+    },
+    #[error("Convertible")]
+    #[diagnostic()]
+    Convertible {
+        span: Span,
+    },
+    #[error("Open Term")]
+    #[diagnostic()]
+    OpenTerm {
+
+    },
+    #[error("Expected Term")]
+    #[diagnostic()]
+    ExpectedTerm { span: Span },
+    #[error("Expected Function Type")]
+    #[diagnostic()]
+    ExpectedFunctionType,
+    #[error("Expected Equality Type")]
+    #[diagnostic()]
+    ExpectedEqualityType,
+    #[error("Expected Intersection Type")]
+    #[diagnostic()]
+    ExpectedIntersectionType {
+        #[source_code]
+        src: Arc<String>,
+        #[label("Type must be a intersection but found {inferred_type}")]
+        span: SourceSpan,
+        inferred_type: String,
+    },
+    #[error("Mode Mismatch")]
+    #[diagnostic()]
+    ModeMismatch {
+        #[source_code]
+        src: Arc<String>,
+        #[label("Expected {expected} but found {provided}")]
+        span: SourceSpan,
+        expected: Mode,
+        provided: Mode
+    },
+    #[error("Hole")]
+    #[diagnostic(
+        help("Context at hole: {context}")
+    )]
+    Hole {
+        #[source_code]
+        src: Arc<String>,
+        #[label("Expected {expected_type}")]
+        span: SourceSpan,
+        expected_type: String,
+        context: String
+    },
+    #[error("Definition Collision")]
+    #[diagnostic()]
+    DefinitionCollision {
+        #[source_code]
+        src: Arc<String>,
+        #[label("Defined here")]
+        span: SourceSpan,
+    },
+    #[error("Missing Name")]
+    #[diagnostic()]
+    MissingName {
+        #[source_code]
+        source_code: Arc<String>,
+        #[label("Identifier undefined")]
+        span: SourceSpan
+    },
+    #[error("Intersection Inconvertible")]
+    #[diagnostic()]
+    IntersectionInconvertible {
+        #[source_code]
+        src: Arc<String>,
+        #[label("(lhs) Must be convertible with")]
+        left: SourceSpan,
+        #[label("(rhs) this")]
+        right: SourceSpan,
+    },
+    #[error("Inference Failed")]
+    #[diagnostic()]
+    InferenceFailed {
+        #[source_code]
+        src: Arc<String>,
+        #[label("unable to infer type of term")]
+        span: SourceSpan
+    },
+    #[error("Unsupported Projection")]
+    #[diagnostic()]
+    UnsupportedProjection,
+    #[error("Rewrite Failed")]
+    #[diagnostic()]
+    RewriteFailed,
+    #[error("Opaque definitions must have a valid type or kind")]
+    #[diagnostic()]
+    OpaqueMissingAnnotation,
+    #[error("Unknown error!")]
+    #[diagnostic()]
+    Unknown
+}
+
+#[derive(Debug, Clone)]
+pub struct Context {
+    env: Environment,
+    env_mask: Vec<EnvBound>,
+    pub names: im_rc::Vector<Symbol>,
+    pub types: im_rc::Vector<Rc<Value>>,
+    pub sorts: im_rc::Vector<Sort>,
+    pub modes: im_rc::Vector<Mode>,
+    pub module: Symbol,
+    pub mode: Mode,
+    pub sort: Sort
+}
+
+impl Context {
+    pub fn new(module: Symbol) -> Context {
+        Context {
+            env: Environment::new(),
+            env_mask: Vec::new(),
+            names: im_rc::Vector::new(),
+            types: im_rc::Vector::new(),
+            sorts: im_rc::Vector::new(),
+            modes: im_rc::Vector::new(),
+            module,
+            mode: Mode::Free,
+            sort: Sort::Unknown
+        }
+    }
+
+    pub fn phase_shift(mut self, mode: Mode, sort: Sort) -> Context {
+        self.mode = mode;
+        self.sort = sort;
+        // If we phase shift into an erased context, then all currently erased variables can be treated as relevant
+        if mode == Mode::Erased {
+            self.modes = self.modes.iter().map(|_| Mode::Free).collect::<im_rc::Vector<_>>();
+        }
+        self
+    }
+
+    pub fn bind_sort(&self, name: Symbol, sort: Sort) -> Context {
+        let mut result = self.clone();
+        result.names.push_back(name);
+        result.sorts.push_back(sort);
+        result
+    }
+
+    pub fn bind(&self, db: &Database, name: Symbol, mode: Mode, value_type: Rc<Value>) -> Context {
+        let mut result = self.clone();
+        let level = self.env_lvl();
+        let sort = value_type.sort(db).demote();
+        let value = LazyValue::computed(Value::variable(sort, level));
+        log::trace!("\n{}\n{} {} {} {} {}", self.env, "bind".bright_blue(), name, value, ":".bright_blue(), value_type);
+        result.env.push_back(EnvEntry::new(name, mode, value));
+        result.env_mask.push(EnvBound::Bound);
+        result.names.push_back(name);
+        result.sorts.push_back(sort);
+        result.types.push_back(value_type);
+        result.modes.push_back(mode);
+        result
+    }
+
+    pub fn define(&self, db: &Database, name: Symbol, mode: Mode, value: LazyValue, value_type: Rc<Value>) -> Context {
+        let mut result = self.clone();
+        log::trace!("\n{}\n{} {} {} {} {}", self.env, "define".bright_blue(), name, value, ":".bright_blue(), value_type);
+        result.env.push_back(EnvEntry::new(name, mode, value));
+        result.env_mask.push(EnvBound::Defined);
+        result.names.push_back(name);
+        result.sorts.push_back(value_type.sort(db).demote());
+        result.types.push_back(value_type);
+        result.modes.push_back(mode);
+        result
+    }
+
+    pub fn to_string(&self, db: &Database) -> String {
+        let mut result = String::new();
+        for i in (0..self.len()).rev() {
+            result.push('\n');
+            let ty = self.types[i].clone();
+            let type_string = ty.quote(db, self.env_lvl())
+                .to_string_with_context(self.names.clone());
+            let mode_prefix = if self.modes[i] == Mode::Erased { "-" } else { "" };
+            result.push_str(format!("{}{}: {}", mode_prefix, self.names[i], type_string).as_str());
+        }
+        result
+    }
+
+    pub fn env(&self) -> Environment { self.env.clone() }
+
+    pub fn env_mask(&self) -> Vec<EnvBound> { self.env_mask.clone() }
+
+    pub fn env_lvl(&self) -> Level { self.env.len().into() }
+
+    pub fn len(&self) -> usize { self.names.len() }
+}
+
+pub fn elaborate(db: &mut Database, module: Symbol, mut commands: Vec<syntax::Command>) -> Result<(), CedilleError> {
+    let mut errors: Vec<CedilleError> = vec![];
+    let mut decls = HashMap::new();
+    let mut ctx = Context::new(module);
+
+    for command in commands.drain(..) {
+        match command {
+            syntax::Command::Module(_, params) => {
+                match elaborate_module_params(db, Context::new(module), &params) {
+                    Ok(c) => ctx = c,
+                    Err(e) => errors.push(e.into())
+                }
+            }
+            syntax::Command::Declare(Declaration { span, name, body }) => {
+                decls.insert(name, body);
+            }
+            syntax::Command::Define(syntax::Definition { span, name, vars, body }) => {
+                let body = if !vars.is_empty() {
+                    let span = (0, 0);
+                    syntax::Term::Lambda { span, vars, body }
+                } else { *body };
+                let anno = decls.get(&name).cloned();
+                let def = syntax::DefineTerm {
+                    span,
+                    opaque: false,
+                    name,
+                    anno,
+                    body: body.boxed(),
+                };
+                match elaborate_define_term(db, ctx.clone(), &def) {
+                    Ok(decl) => {
+                        log::info!("\n{}\n{}\n{}", def.as_str(db.text_ref(module)), "elaborated to".green(), decl);
+                        db.insert_decl(module, def.opaque, decl);
+                    }
+                    Err(e) => errors.push(e.into())
+                }
+            }
+            syntax::Command::Import(import) => elaborate_import(db, ctx.clone(), &import)?,
+            syntax::Command::Infer(_) => todo!(),
+            syntax::Command::Check(_, _) => todo!(),
+            syntax::Command::Erase(_) => todo!(),
+            syntax::Command::Value(_) => todo!(),
+        }
+    }
+    // let ctx = elaborate_module_params(db, Context::new(module), &syntax.params)?;
+    // for import in syntax.header_imports.iter() {
+    //     elaborate_import(db, ctx.clone(), import)?;
+    // }
+
+    // for decl in syntax.decls.iter() {
+    //     match elaborate_decl(db, ctx.clone(), decl) {
+    //         Ok(_) =>  { },
+    //         Err(error) => errors.push(error)
+    //     }
+    // }
+
+    if errors.is_empty() { Ok(()) }
+    else { Err(CedilleError::Collection(errors)) }
+}
+
+fn elaborate_module_params(db: &mut Database, ctx: Context, params: &[syntax::Parameter]) -> Result<Context, ElabError> {
+    let mut ctx = ctx;
+    let mut param_results = vec![];
+    for param in params.iter() {
+        let (body_elabed, _) = infer(db, ctx.clone(), &param.body)?;
+        let body_value = Value::eval(db, ctx.module, ctx.env(), body_elabed.clone());
+        param_results.push(term::Parameter { name: param.name, mode: param.mode, body: body_elabed });
+        ctx = ctx.bind(db, param.name, param.mode, body_value);
+    }
+    db.set_params(ctx.module, param_results);
+    Ok(ctx)
+}
+
+// fn elaborate_decl(db: &mut Database, ctx: Context, decl: &syntax::Decl) -> Result<(), CedilleError> {
+//     let module = ctx.module;
+//     match decl {
+//         syntax::Decl::Term(def) => {
+//             if db.lookup_type(module, &Id::from(def.name)).is_some() {
+//                 Err(ElabError::DefinitionCollision {
+//                     src: db.text(module),
+//                     span: source_span(db, module, def.span)
+//                 }.into())
+//             } else {
+//                 let result = if def.opaque {
+//                     elaborate_opaque_define_term(db, ctx.clone(), def)
+//                 } else {
+//                     elaborate_define_term(db, ctx.clone(), def)
+//                 }.map_err(CedilleError::Elaborator)?;
+//                 let result = term::Decl { 
+//                     name: result.name,
+//                     ty: wrap_type_from_context(db, ctx.clone(), result.ty),
+//                     body: wrap_term_from_context(ctx, result.body)
+//                 };
+//                 log::info!("\n{}\n{}\n{}", def.as_str(db.text_ref(module)), "elaborated to".green(), result);
+//                 db.insert_decl(module, def.opaque, result)
+//                     .map_err(|()| CedilleError::Collection(vec![]))
+//             }
+//         }
+//         syntax::Decl::Import(import) => elaborate_import(db, ctx, import),
+//         syntax::Decl::Kind(_) => todo!(),
+//         syntax::Decl::Datatype(_) => todo!(),
+//         syntax::Decl::NormalizeCommand(term, erase_flag, print) => {
+//             let (start, end) = term.span();
+//             let now = time::Instant::now();
+//             let erased = erase(db, ctx, term)?;
+//             let value = Value::eval(db, module, Environment::new(), erased);
+//             let mut normal_form = Value::reify(value, db, 0.into(), true);
+//             if *print {
+//                 normal_form = if *erase_flag { normal_form.partial_erase() } else { normal_form };
+//                 println!("{}", normal_form);
+//             }
+//             log::info!("Normalized {} in {}ms", &db.text(module)[start..end], now.elapsed().as_millis());
+//             Ok(())
+//         }
+//     }
+// }
+
+fn elaborate_import_args(db: &mut Database
+    , ctx: Context
+    , args: &[(Mode, syntax::Term)]
+    , params: &[term::Parameter])
+    -> Result<Vec<(Mode, Rc<Value>)>, ElabError>
+{
+    let mut ctx = ctx;
+    let mut result = vec![];
+    for i in 0..args.len() {
+        if let Some(term::Parameter { name, mode, body }) = params.get(i) {
+            let ty = Value::eval(db, ctx.module, ctx.env(), body.clone());
+            let (arg_mode, arg) = &args[i];
+            let arg_elabed = check(db, ctx.clone(), arg, ty.clone())?;
+
+            if mode != arg_mode && arg_elabed.sort() == Sort::Term {
+                return Err(ElabError::ModeMismatch { 
+                    src: db.text(ctx.module), 
+                    span: source_span(db, ctx.module, arg.span()), 
+                    expected: *mode,
+                    provided: *arg_mode
+                })
+            }
+            let arg_value = Value::eval(db, ctx.module, ctx.env(), arg_elabed);
+            let arg_mode = if ty.sort(db) == Sort::Type { *arg_mode } else { Mode::Erased }; 
+            result.push((arg_mode, arg_value.clone()));
+            let value = LazyValue::computed(arg_value);
+            ctx = ctx.define(db, *name, *mode, value, ty);
+        } else {
+            // TODO: add a reasonable error
+            return Err(ElabError::Unknown)
+        }
+    }
+    Ok(result)
+}
+
+fn elaborate_import(db: &mut Database, ctx: Context, import: &syntax::Import) -> Result<(), CedilleError> {
+    let import_symbol = db.resolve_import_symbol(ctx.module, import.path)?;
+    db.load_module(import_symbol)?; // Imported module may not be loaded at all, which means no parameters
+    let params = db.lookup_params(import_symbol);
+    let args = elaborate_import_args(db, ctx.clone(), &import.args, &params)?;
+    db.load_import(ctx.module, import, args)?;
+    Ok(())
+}
+
+fn elaborate_opaque_define_term(db: &mut Database, ctx: Context, def: &syntax::DefineTerm) -> Result<term::Decl, ElabError> {
+    if let Some(anno) = &def.anno {
+        let anno_sort = infer_sort(db, ctx.clone(), anno)?;
+        let ctx = ctx.phase_shift(Mode::Free, anno_sort);
+        let anno_classifier = Value::classifier(anno_sort).map_err(|_| ElabError::Unknown)?;
+        let ty = check(db, ctx, anno, anno_classifier)?;
+        let name = def.name;
+        let id = Id::from(def.name);
+        let body = Rc::new(term::Term::Free {
+            sort: anno_sort,
+            id
+        });
+        Ok(term::Decl { name, ty, body })
+    } else {
+        Err(ElabError::OpaqueMissingAnnotation)
+    }
+}
+
+fn elaborate_define_term(db: &mut Database, ctx: Context, def: &syntax::DefineTerm) -> Result<term::Decl, ElabError> {
+    let (name, ty, body) = if let Some(anno) = &def.anno {
+        let anno_sort = infer_sort(db, ctx.clone(), anno)?;
+        let anno_classifier = Value::classifier(anno_sort).map_err(|_| ElabError::Unknown)?;
+        let ctx = ctx.phase_shift(Mode::Free, anno_sort);
+        let anno_elabed = check(db, ctx.clone(), anno, anno_classifier)?;
+        let anno_value = Value::eval(db, ctx.module, ctx.env(), anno_elabed.clone());
+        let ctx = ctx.phase_shift(Mode::Free, anno_sort.demote());
+        let body = check(db, ctx, &def.body, anno_value)?;
+        (def.name, anno_elabed, body)
+    } else {
+        let (body, inferred) = infer(db, ctx.clone(), &def.body)?;
+        let ty = Rc::new(inferred.quote(db, ctx.env_lvl()));
+        (def.name, ty, body)
+    };
+    Ok(term::Decl { name, ty, body })
+}
+
+fn check(db: &mut Database, ctx: Context, term: &syntax::Term, ty: Rc<Value>) -> Result<Rc<term::Term>, ElabError> {
+    fn check_lambda(db: &mut Database
+        , ctx: Context
+        , index: usize
+        , vars: &[syntax::LambdaVar]
+        , body: &syntax::Term
+        , ty: Rc<Value>)
+        -> Result<Rc<term::Term>, ElabError>
+    {
+        if let Some(var) = vars.get(index) {
+            let ty = Value::unfold_to_head(db, ty);
+            match ty.as_ref() {
+                Value::Pi { sort:type_sort, mode:type_mode, domain, closure, .. } => {
+                    let sort = type_sort.demote();
+                    if sort == Sort::Term && var.mode != *type_mode {
+                        return Err(ElabError::ModeMismatch {
+                            src: db.text(ctx.module),
+                            span: source_span(db, ctx.module, body.span()),
+                            expected: *type_mode,
+                            provided: var.mode
+                        })
+                    }
+                    let name = var.var.unwrap_or_default();
+                    if let Some(ref anno) = var.anno {
+                        let span = anno.span();
+                        let anno_sort = infer_sort(db, ctx.clone(), anno)?;
+                        let anno_classifier = Value::classifier(anno_sort).map_err(|_| ElabError::Unknown)?;
+                        let anno_ctx = ctx.clone().phase_shift(Mode::Free, anno_sort);
+                        let anno_elabed = check(db, anno_ctx, anno, anno_classifier)?;
+                        let anno_value = Value::eval(db, ctx.module, ctx.env(), anno_elabed);
+                        unify(db, ctx.clone(), span, &anno_value, domain)?;
+                    }
+                    let value = LazyValue::computed(Value::variable(domain.sort(db), ctx.env_lvl()));
+                    let ctx = ctx.bind(db, name, *type_mode, domain.clone());
+                    let body_type = closure.eval(db, EnvEntry::new(name, var.mode, value));
+                    let body_elabed = check_lambda(db, ctx, index + 1, vars, body, body_type)?;
+                    Ok(Rc::new(term::Term::Lambda {
+                        sort,
+                        domain_sort: domain.sort(db).demote(),
+                        mode: var.mode,
+                        name,
+                        body: body_elabed
+                    }))
+                }
+                _ => Err(ElabError::ExpectedFunctionType)
+            }
+        } else { check(db, ctx, body, ty) }
+    }
+
+    let ty_folded = ty.clone();
+    let ty = Value::unfold_to_head(db, ty);
+    log::trace!("\n{}\n  {}\n{} {}", ctx.env(), term.as_str(db.text_ref(ctx.module)), "<=".bright_blue(), ty);
+    match (term, ty.as_ref()) {
+        (syntax::Term::Lambda { vars, body, .. }, _) =>
+            check_lambda(db, ctx, 0, vars, body, ty),
+
+        (syntax::Term::Let { mode, def, body, .. }, _) =>
+        {
+            let (anno_elabed, anno_value) = if let Some(anno) = &def.anno {
+                let anno_ctx = ctx.clone().phase_shift(Mode::Free, Sort::Type);
+                let anno_elabed = check(db, anno_ctx, anno, Value::star())?;
+                let anno_value = Value::eval(db, ctx.module, ctx.env(), anno_elabed.clone());
+                (anno_elabed, anno_value)
+            } else { infer(db, ctx.clone(), &def.body)? };
+            let def_body_elabed = check(db, ctx.clone(), &def.body, anno_value.clone())?;
+            let def_body_value = LazyValue::new(ctx.module, ctx.env(), def_body_elabed.clone());
+            let ctx = ctx.define(db, def.name, *mode, def_body_value, anno_value);
+            let body_elabed = check(db, ctx, body, ty)?;
+            let result = Rc::new(term::Term::Let {
+                sort: body_elabed.sort(),
+                name: def.name,
+                let_body: def_body_elabed,
+                body: body_elabed
+            });
+            Ok(result)
+        }
+
+        (syntax::Term::Pair { span, first, second, anno },
+            Value::IntersectType { name, first:type1, second:type2 }) =>
+        {
+            let first_elabed = check(db, ctx.clone(), first, type1.clone())?;
+            let first_value = Value::eval(db, ctx.module, ctx.env(), first_elabed.clone());
+            let closure_arg = EnvEntry::new(*name, Mode::Free, LazyValue::computed(first_value.clone()));
+            let type2 = type2.eval(db, closure_arg);
+            let second_elabed = check(db, ctx.clone(), second, type2)?;
+            let second_value = Value::eval(db, ctx.module, ctx.env(), second_elabed.clone());
+            unify(db, ctx.clone(), *span, &first_value, &second_value)
+                .map_err(|_| ElabError::IntersectionInconvertible {
+                        src: db.text(ctx.module),
+                        left: source_span(db, ctx.module, first.span()),
+                        right: source_span(db, ctx.module, second.span())
+                    })?;
+            Ok(Rc::new(term::Term::Pair {
+                first: first_elabed,
+                second: second_elabed
+            }))
+        }
+
+        // (syntax::Term::Reflexivity { span, input, .. },
+        //     Value::Equality { left, right }) =>
+        // {
+        //     let input_elabed = 
+        //     let erasure_elabed = if let Some(t) = erasure { erase(db, ctx.clone(), t)? }
+        //         else { Rc::new(term::Term::id()) };
+        //     unify(db, ctx, *span, left, right)?;
+        //     Ok(Rc::new(term::Term::Refl { erasure: erasure_elabed }))
+        // }
+
+        (syntax::Term::Separate { span, equation, .. }, _) =>
+        {
+            let equation_ctx = ctx.clone().phase_shift(Mode::Erased, Sort::Term);
+            let (equation_elabed, equality) = infer(db, equation_ctx, equation)?;
+            let equality = Value::unfold_to_head(db, equality);
+            match equality.as_ref() {
+                Value::Equality { left, right } => {
+                    if unify(db, ctx, *span, left, right).is_ok() {
+                        Err(ElabError::Convertible { span:*span })
+                    } else if !left.is_closed(db) || !right.is_closed(db) {
+                        Err(ElabError::OpenTerm { })
+                    } else {
+                        Ok(Rc::new(term::Term::Separate { equation: equation_elabed }))
+                    }
+                },
+                _ => Err(ElabError::ExpectedEqualityType)
+            }
+        }
+
+        // (syntax::Term::Rewrite { span, equation, guide, body, occurrence, .. },
+        //     _) =>
+        // {
+        //     let equation_ctx = ctx.clone().phase_shift(Mode::Erased, Sort::Term);
+        //     let (equation_elabed, equality) = infer(db, equation_ctx, equation)?;
+        //     let equality = Value::unfold_to_head(db, equality);
+        //     match equality.as_ref() {
+        //         Value::Equality { left, right } => {
+        //             let guide_name = guide.as_ref().map(|g| g.name).unwrap_or_default();
+        //             let guide_ctx = ctx
+        //                 .bind(db, guide_name, Mode::Free, Value::top_type())
+        //                 .phase_shift(Mode::Free, Sort::Type);
+        //             let guide_ty_elabed = if let Some(guide) = guide {
+        //                 check(db, guide_ctx, &guide.ty, Value::star())?
+        //             } else {
+        //                 rewriter::match_term(db, guide_ctx, *occurrence, left, &ty)?
+        //             };
+        //             let guide_ty_closure = Closure::new(ctx.module, ctx.env(), guide_ty_elabed.clone());
+
+        //             unify(db
+        //                 , ctx.clone()
+        //                 , *span
+        //                 , &guide_ty_closure.eval(db, EnvEntry::new(guide_name, Mode::Free, left))
+        //                 , &ty)?;
+
+        //             let body_elabed = check(db
+        //                 , ctx.clone()
+        //                 , body
+        //                 , guide_ty_closure.eval(db, EnvEntry::new(guide_name, Mode::Free, right)))?;
+
+        //             Ok(Rc::new(term::Term::Rewrite {
+        //                 equation: equation_elabed,
+        //                 guide: term::RewriteGuide {
+        //                     name: guide_name,
+        //                     hint: Rc::new(right.quote(db, ctx.env_lvl())),
+        //                     ty: guide_ty_elabed
+        //                 },
+        //                 body: body_elabed
+        //             }))
+        //         }
+        //         _ => Err(ElabError::ExpectedEqualityType)
+        //     }
+        // }
+
+        (syntax::Term::Cast { span, input, witness, evidence }, _) =>
+        {
+            let input_ctx = ctx.clone().phase_shift(Mode::Erased, Sort::Term);
+            let input_elabed = check(db, input_ctx, input, ty)?;
+            let input_value = Value::eval(db, ctx.module, ctx.env(), input_elabed.clone());
+            let witness_elabed = erase(db, ctx.clone(), witness)?;
+            let witness_value = Value::eval(db, ctx.module, ctx.env(), witness_elabed.clone());
+            let equality_type = Value::equality(input_value, witness_value);
+            let evidence_ctx = ctx.phase_shift(Mode::Erased, Sort::Term);
+            let evidence_elabed = check(db, evidence_ctx, evidence, equality_type)?;
+            Ok(Rc::new(term::Term::Cast { 
+                evidence: evidence_elabed,
+                input: input_elabed,
+                witness: witness_elabed
+            }))
+        }
+
+        (syntax::Term::Hole { span, .. }, _) => {
+            // println!("\n{}\n  {}\n{} {}", ctx.env(), term.as_str(db.text_ref(ctx.module)), "<=".bright_blue(), ty);
+            // let data = HoleData {
+            //     span: source_span(db, ctx.module, *span),
+            //     expected_type: ty_folded,
+            //     context: ctx.clone()
+            // };
+            // let sort = ty.sort(db).demote();
+            // let hole = fresh_hole(db, ctx, data, sort);
+            // Ok(hole)
+            todo!()
+        }
+
+        (syntax::Term::Omission { .. }, _) => Ok(Rc::new(fresh_meta(db, ctx, ty.sort(db).demote()))),
+
+        // change direction
+        _ => {
+            let (mut result, mut inferred_type) = infer(db, ctx.clone(), term)?;
+
+            loop {
+                match (result.as_ref(), inferred_type.as_ref()) {
+                    (term::Term::Free { sort, .. }, Value::Pi { mode, name, domain, closure, .. })
+                    if *mode == Mode::Erased && *sort == Sort::Term =>
+                    {
+                        let sort = domain.sort(db).demote();
+                        let meta = Rc::new(fresh_meta(db, ctx.clone(), sort));
+                        let meta_value = Value::eval(db, ctx.module, ctx.env(), meta.clone());
+                        result = Rc::new(term::Term::Apply {
+                            sort,
+                            mode: *mode,
+                            fun: result,
+                            arg: meta
+                        });
+                        inferred_type = closure.eval(db, EnvEntry::new(*name, *mode, meta_value));
+                    }
+                    _ => break
+                }
+            }
+
+            unify(db, ctx, term.span(), &ty, &inferred_type)?;
+            Ok(result)
+        }
+    }
+}
+
+fn infer(db: &mut Database, ctx: Context, term: &syntax::Term) -> Result<(Rc<term::Term>, Rc<Value>), ElabError> {
+    let module = ctx.module;
+    let sort = infer_sort(db, ctx.clone(), term)?;
+    let result = match term {
+        syntax::Term::Pi { mode
+            , var
+            , domain
+            , body
+            , .. } =>
+        {
+            let (mode, name) = (*mode, var.unwrap_or_default());
+            let domain_sort = infer_sort(db, ctx.clone(), domain)?;
+            let domain_classifier = Value::classifier(domain_sort).map_err(|_| ElabError::Unknown)?;
+            let domain_elabed = check(db, ctx.clone(), domain, domain_classifier)?;
+            let domain_value = Value::eval(db, module, ctx.env(), domain_elabed.clone());
+            let ctx = ctx.bind(db, name, mode, domain_value);
+            let body_classifier = Value::classifier(sort).map_err(|_| ElabError::Unknown)?;
+            let body_elabed = check(db, ctx, body, body_classifier.clone())?;
+            let result = Rc::new(term::Term::Pi { 
+                sort,
+                mode,
+                name,
+                domain: domain_elabed,
+                body: body_elabed
+            });
+            Ok((result, body_classifier))
+        }
+
+        syntax::Term::Intersect { var, first, second, .. } => {
+            let first_elabed = check(db, ctx.clone(), first, Value::star())?;
+            let first_value = Value::eval(db, module, ctx.env(), first_elabed.clone());
+            let name = var.unwrap_or_default();
+            let ctx = ctx.bind(db, name, Mode::Free, first_value);
+            let second_elabed = check(db, ctx, second, Value::star())?;
+            let result = Rc::new(term::Term::Intersect {
+                name,
+                first: first_elabed,
+                second: second_elabed
+            });
+            Ok((result, Value::star()))
+        }
+
+        syntax::Term::Equality { left, right, .. } => {
+            let left_elabed = erase(db, ctx.clone(), left)?;
+            let right_elabed = erase(db, ctx.clone(), right)?;
+            let result = Rc::new(term::Term::Equality {
+                left: left_elabed,
+                right: right_elabed
+            });
+            Ok((result, Value::star()))
+        }
+
+        syntax::Term::Let { mode, def, body, .. } => {
+            let (anno_elabed, anno_value) = if let Some(anno) = &def.anno {
+                let anno_ctx = ctx.clone().phase_shift(Mode::Free, Sort::Type);
+                let anno_elabed = check(db, anno_ctx, anno, Value::star())?;
+                let anno_value = Value::eval(db, module, ctx.env(), anno_elabed.clone());
+                (anno_elabed, anno_value)
+            } else { infer(db, ctx.clone(), &def.body)? };
+            let def_body_elabed = check(db, ctx.clone(), &def.body, anno_value.clone())?;
+            let def_body_value = LazyValue::new(module, ctx.env(), def_body_elabed.clone());
+            let ctx = ctx.define(db, def.name, *mode, def_body_value, anno_value);
+            let (body_elabed, type_value) = infer(db, ctx, body)?;
+            let result = Rc::new(term::Term::Let {
+                sort,
+                name: def.name,
+                let_body: def_body_elabed,
+                body: body_elabed
+            });
+            Ok((result, type_value))
+        }
+
+        syntax::Term::Variable { span, id, .. } => {
+            let (var_type, level, mode) = lookup_type(db, &ctx, *span, id)?;
+            //dbg!(id, mode, ctx.mode, ctx.sort);
+            if mode == Mode::Erased && ctx.mode == Mode::Free && ctx.sort == Sort::Term {
+                Err(ElabError::ModeMismatch { 
+                    src: db.text(ctx.module),
+                    span: source_span(db, ctx.module, *span),
+                    expected: ctx.mode,
+                    provided: mode
+                })
+            } else if let Some(level) = level {
+                let index = level.to_index(ctx.env.len());
+                Ok((Rc::new(term::Term::Bound { sort, index }), var_type))
+            } else {
+                Ok((Rc::new(term::Term::Free { sort, id:id.clone() }), var_type))
+            }
+        }
+
+        syntax::Term::Apply { span, fun, arg, .. } => {
+            let arg_sort = infer_sort(db, ctx.clone(), arg)?;
+            let (mut fun_elabed, mut fun_type) = infer(db, ctx.clone(), fun)?;
+
+            // loop {
+            //     fun_type = Value::unfold_to_head(db, fun_type);
+            //     match fun_type.as_ref() {
+            //         Value::Pi { mode, name, domain, closure, .. }
+            //         if *mode == Mode::Erased =>
+            //         {
+            //             let arg_sort = domain.sort(db).demote();
+            //             let meta = Rc::new(fresh_meta(db, ctx.clone(), arg_sort));
+            //             fun_elabed = Rc::new(term::Term::Apply {
+            //                 sort,
+            //                 mode: *mode,
+            //                 fun: fun_elabed,
+            //                 arg: meta.clone()
+            //             });
+            //             let arg = LazyValue::new(module, ctx.env(), meta);
+            //             let arg = EnvEntry::new(*name, *mode, arg);
+            //             fun_type = closure.eval(db, arg);
+            //         },
+            //         _ => break
+            //     }
+            // }
+
+            fun_type = Value::unfold_to_head(db, fun_type);
+            let (name, mode, domain, closure) = match fun_type.as_ref() {
+                Value::Pi { mode, name, domain, closure, .. } => {
+                    // if sort == Sort::Term && *mode != *type_mode {
+                    //     return Err(ElabError::ModeMismatch {
+                    //         src: db.text(ctx.module),
+                    //         span: source_span(db, ctx.module, arg.span()),
+                    //         expected: *type_mode,
+                    //         provided: *mode
+                    //     });
+                    // }
+                    (*name, *mode, domain.clone(), closure.clone())
+                },
+                _ => {
+                    let name = Symbol::from("x");
+                    let sort = Sort::Unknown;
+                    let domain = Rc::new(fresh_meta(db, ctx.clone(), sort));
+                    let domain = Value::eval(db, ctx.module, ctx.env(), domain);
+                    let meta = Rc::new(fresh_meta(db, ctx.bind(db, name, Mode::Free, domain.clone()), sort));
+                    let closure = Closure::new(ctx.module, ctx.env(), meta);
+                    let candidate_type = Value::pi(sort, Mode::Free, name, domain.clone(), closure.clone());
+                    unify(db, ctx.clone(), *span, &fun_type, &candidate_type)?;
+                    (name, Mode::Free, domain, closure)
+                }
+            };
+
+            let ctx = ctx.clone().phase_shift(mode, ctx.sort);
+            let arg_elabed = check(db, ctx.clone(), arg, domain)?;
+            let arg_value = LazyValue::new(module, ctx.env(), arg_elabed.clone());
+            let closure_arg = EnvEntry::new(name, mode, arg_value);
+            let result_type = closure.eval(db, closure_arg);
+            let result = Rc::new(term::Term::Apply {
+                sort,
+                mode,
+                fun: fun_elabed,
+                arg: arg_elabed
+            });
+            Ok((result, result_type))
+        }
+
+        syntax::Term::Project { span, variant, body, .. } => {
+            let (body_elabed, body_type) = infer(db, ctx.clone(), body)?;
+            let body_type_unfolded = Value::unfold_to_head(db, body_type.clone());
+            match body_type_unfolded.as_ref() {
+                Value::IntersectType { name, first, second } => {
+                    let first_proj = Rc::new(term::Term::Project { variant:1, body: body_elabed.clone() });
+                    let first_value = Value::eval(db, module, ctx.env(), first_proj.clone());
+                    match variant {
+                        1 => Ok((first_proj, first.clone())),
+                        2 => {
+                            let second_proj = Rc::new(term::Term::Project { variant:2, body: body_elabed });
+                            let closure_arg = EnvEntry::new(*name, Mode::Free, LazyValue::computed(first_value));
+                            let result_type = second.eval(db, closure_arg);
+                            Ok((second_proj, result_type))
+                        }
+                        _ => Err(ElabError::UnsupportedProjection)
+                    }
+                },
+                _ => Err(ElabError::ExpectedIntersectionType {
+                    src: db.text(ctx.module),
+                    span: source_span(db, ctx.module, *span),
+                    inferred_type: body_type.quote(db, ctx.env_lvl()).to_string()
+                })
+            }
+        }
+
+        syntax::Term::Refl { span, input, .. } => {
+            let (input_elabed, _inner_type) = infer(db, ctx.clone(), input)?;
+            let input_value = Value::eval(db, module, ctx.env(), input_elabed.clone());
+            let result_type = Value::equality(input_value.clone(), input_value);
+            Ok((input_elabed, result_type))
+        }
+
+        syntax::Term::Promote { span, equation } => {
+            let (equation_elabed, eq_type) = infer(db, ctx.clone(), equation)?;
+            let eq_type_unfolded = Value::unfold_to_head(db, eq_type);
+            match eq_type_unfolded.as_ref() {
+                Value::Equality { left, right } => {
+                    todo!()
+                }
+                _ => Err(ElabError::ExpectedEqualityType)
+            }
+        }
+
+        syntax::Term::Cast { input, witness, evidence, .. } => {
+            let input_ctx = ctx.clone().phase_shift(Mode::Erased, Sort::Term);
+            let (input_elabed, result_type) = infer(db, input_ctx, input)?;
+            let input_value = Value::eval(db, module, ctx.env(), input_elabed.clone());
+            let witness_elabed = erase(db, ctx.clone(), witness)?;
+            let witness_value = Value::eval(db, module, ctx.env(), witness_elabed.clone());
+            let equality_type = Value::equality(input_value, witness_value);
+            let evidence_ctx = ctx.clone().phase_shift(Mode::Erased, Sort::Term);
+            let evidence_elabed = check(db, evidence_ctx, evidence, equality_type)?;
+            let result = Rc::new(term::Term::Cast { 
+                evidence: evidence_elabed,
+                input: input_elabed,
+                witness: witness_elabed
+            });
+            Ok((result, result_type))
+        }
+
+        syntax::Term::Omission { .. } => {
+            let sort = Sort::Unknown;
+            let ty_meta = Rc::new(fresh_meta(db, ctx.clone(), sort));
+            let ty = Value::eval(db, module, ctx.env(), ty_meta);
+            let term = Rc::new(fresh_meta(db, ctx.clone(), sort));
+            Ok((term, ty))
+        }
+
+        // syntax::Term::Annotate { anno, body, .. } => {
+        //     let anno_ctx = ctx.clone().phase_shift(Mode::Erased, Sort::Type);
+        //     let anno_elabed = check(db, anno_ctx, anno, Value::star())?;
+        //     let anno_value = Value::eval(db, module, ctx.env(), anno_elabed.clone());
+        //     let body_elabed = check(db, ctx.clone(), body, anno_value.clone())?;
+        //     let result = Rc::new(term::Term::Annotate {
+        //         anno: anno_elabed,
+        //         body: body_elabed
+        //     });
+        //     Ok((result, anno_value))
+        // }
+
+        _ => {
+            Err(ElabError::InferenceFailed {
+                src: db.text(module),
+                span: source_span(db, module, term.span())
+            })
+        }
+    };
+    if let Ok((_, ref inferred_type)) = result {
+        log::trace!("\n{}\n  {}\n{} {}", ctx.env(), term.as_str(db.text_ref(module)), "=>".bright_blue(), inferred_type);
+    }
+    result
+}
+
+// If something is represented at the level of values (i.e. abstractions and applications) then we do not want to
+// erase it here. Convertibility modulo erasure is handled in values, and erasing it here just causes problems with
+// indices and other things.
+pub fn erase(db: &mut Database, ctx: Context, term: &syntax::Term) -> Result<Rc<term::Term>, ElabError> {
+    use syntax::Term;
+    fn erase_lambda(db: &mut Database
+        , ctx: Context
+        , index: usize
+        , vars: &[syntax::LambdaVar] 
+        , body: &syntax::Term)
+        -> Result<Rc<term::Term>, ElabError>
+    {
+        if let Some(var) = vars.get(index) {
+            let name = var.var.unwrap_or_default();
+            let ctx = ctx.bind(db, name, var.mode, Value::top_type());
+            let body = erase_lambda(db, ctx, index + 1, vars, body)?;
+            Ok(Rc::new(term::Term::Lambda {
+                sort: Sort::Term,
+                domain_sort: Sort::Term,
+                mode: var.mode,
+                name,
+                body
+            }))
+        } else { erase(db, ctx, body) }
+    }
+    match term {
+        Term::Lambda { vars, body, .. } =>
+            erase_lambda(db, ctx, 0, vars, body),
+        Term::Let { mode, def, body, .. } => {
+            let let_body = erase(db, ctx.clone(), &def.body)?;
+            let ctx = ctx.bind(db, def.name, *mode, Value::star());
+            let body = erase(db, ctx, body)?;
+            Ok(Rc::new(term::Term::Let {
+                sort: Sort::Term,
+                name: def.name,
+                let_body,
+                body
+            }))
+        },
+        Term::Pi { .. }
+        | Term::Intersect { .. }
+        | Term::Equality { .. } => Err(ElabError::ExpectedTerm { span:term.span() }),
+        Term::Project { body, .. } => erase(db, ctx, body),
+        Term::Pair { first, .. } => erase(db, ctx, first),
+        Term::Separate { .. } => Ok(Rc::new(term::Term::id())),
+        Term::Refl { .. } => {
+            Ok(Rc::new(term::Term::id()))
+        },
+        Term::Promote { equation, .. } => erase(db, ctx, equation),
+        Term::J { .. } => unimplemented!(),
+        Term::Cast { input, .. } => erase(db, ctx, input),
+        Term::Apply { fun, arg, .. } => {
+            let (mode, sort) = (Mode::Free, Sort::Term);
+            let fun = erase(db, ctx.clone(), fun)?;
+            let arg = erase(db, ctx, arg)?;
+            Ok(Rc::new(term::Term::Apply { sort, mode, fun, arg }))
+        },
+        Term::Variable { span, id, .. } => {
+            let sort = Sort::Term;
+            let (_, level, _) = lookup_type(db, &ctx, *span, id)?;
+            if let Some(level) = level {
+                let index = level.to_index(ctx.env.len());
+                Ok(Rc::new(term::Term::Bound { sort, index }))
+            } else {
+                Ok(Rc::new(term::Term::Free { sort, id:id.clone() }))
+            }
+        },
+        Term::Hole { span, .. } =>
+            Err(ElabError::Hole {
+                src: db.text(ctx.module),
+                span: source_span(db, ctx.module, *span),
+                expected_type: String::from(""),
+                context: ctx.to_string(db)
+            }),
+        Term::Omission { .. } => {
+            let fresh_meta_name = db.fresh_meta(ctx.module);
+            Ok(Rc::new(term::Term::InsertedMeta {
+                sort: Sort::Term,
+                name: fresh_meta_name,
+                mask: ctx.env_mask()
+            }))
+        }
+        Term::Set { .. } => unimplemented!()
+    }
+}
+
+fn infer_sort(db: &Database, ctx: Context, term: &syntax::Term) -> Result<Sort, ElabError> {
+    let result: Sort = match term {
+        syntax::Term::Lambda { vars, body, .. } => {
+            let mut ctx = ctx;
+            for var in vars {
+                let name = var.var.unwrap_or_default();
+                if let Some(anno) = &var.anno {
+                    let anno_sort = infer_sort(db, ctx.clone(), anno)?.demote();
+                    ctx = ctx.bind_sort(name, anno_sort);
+                } else {
+                    ctx = ctx.bind_sort(name, Sort::Unknown);
+                }
+            }
+            infer_sort(db, ctx, body)?
+        }
+        syntax::Term::Let { def, body, .. } => {
+            let def_sort = infer_sort(db, ctx.clone(), &def.body)?;
+            let ctx = ctx.bind_sort(def.name, def_sort);
+            infer_sort(db, ctx, body)?
+        }
+        syntax::Term::Pi { var, domain, body, .. } => {
+            let name = var.unwrap_or_default();
+            let domain_sort = infer_sort(db, ctx.clone(), domain)?.demote();
+            let ctx = ctx.bind_sort(name, domain_sort);
+            infer_sort(db, ctx, body)?
+        }
+        syntax::Term::Intersect { .. }
+        | syntax::Term::Equality { .. } => Sort::Type,
+        syntax::Term::Project { .. } => Sort::Term,
+        syntax::Term::Pair { .. }
+        | syntax::Term::Separate { .. }
+        | syntax::Term::Refl { .. }
+        | syntax::Term::Cast { .. }
+        | syntax::Term::Promote { .. }
+        | syntax::Term::J { .. } => Sort::Term,
+        syntax::Term::Apply { fun, .. } => infer_sort(db, ctx, fun)?,
+        syntax::Term::Variable { id, span } => lookup_sort(db, &ctx, *span, id)?,
+        syntax::Term::Hole { .. } => Sort::Unknown,
+        syntax::Term::Omission { .. } => Sort::Unknown,
+        syntax::Term::Set { .. } => Sort::Kind
+    };
+    Ok(result)
+}
+
+fn unify(db: &mut Database, ctx: Context, span: Span, left: &Rc<Value>, right: &Rc<Value>) -> Result<(), ElabError> {
+    match Value::unify(db, ctx.env_lvl(), left, right) {
+        Ok(true) => Ok(()),
+        Ok(false) | Err(_) => Err(ElabError::Inconvertible {
+            src: db.text(ctx.module),
+            span: source_span(db, ctx.module, span),
+            left: left.quote(db, ctx.env_lvl())
+                .to_string_with_context(ctx.names.clone()),
+            right: right.quote(db, ctx.env_lvl())
+                .to_string_with_context(ctx.names)
+        })
+    }
+}
+
+// fn fresh_hole(db: &mut Database, ctx: Context, data: HoleData, sort: Sort) -> Rc<term::Term> {
+//     let fresh_hole_name = db.fresh_hole(ctx.module, data);
+//     let id = Id { namespace: vec![], name: fresh_hole_name };
+//     Rc::new(term::Term::Free { sort, id })
+// }
+
+fn fresh_meta(db: &mut Database, ctx: Context, sort: Sort) -> term::Term {
+    let fresh_meta_name = db.fresh_meta(ctx.module);
+    term::Term::InsertedMeta {
+        sort,
+        name: fresh_meta_name,
+        mask: ctx.env_mask()
+    }
+}
+
+fn lookup_type(db: &Database, ctx: &Context, span: Span, id: &Id) -> Result<(Rc<Value>, Option<Level>, Mode), ElabError> {
+    // All other names
+    let has_namespace = if id.namespace.is_empty() { Some(()) } else { None };
+    let toplevel_type = db.lookup_type(ctx.module, id);
+    let context_type = has_namespace
+        .and(ctx.names.iter().zip(ctx.types.iter()).zip(ctx.modes.iter()).enumerate().rev().find(|(_, ((x, _), _))| **x == id.name))
+        .map(|(level, ((_, ty), mode))| (ty.clone(), Some(level.into()), mode));
+    match (toplevel_type, context_type) {
+        (_, Some((v, level, mode))) => Ok((v, level, *mode)),
+        (Some(v), None) => Ok((v.force(db), None, Mode::Free)),
+        (None, None) => {
+            Err(ElabError::MissingName { source_code: db.text(ctx.module), span: source_span(db, ctx.module, span) })
+        }
+    }
+}
+
+fn lookup_sort(db: &Database, ctx: &Context, span: Span, id: &Id) -> Result<Sort, ElabError> {
+    // All other names
+    let has_namespace = if id.namespace.is_empty() { Some(()) } else { None };
+    let toplevel_sort = db.lookup_type(ctx.module, id)
+        .map(|x| x.sort(db).demote());
+    let context_sort = has_namespace
+        .and(ctx.names.iter().zip(ctx.sorts.iter()).rev().find(|(x, _)| **x == id.name))
+        .map(|(_, sort)| *sort);
+    match (toplevel_sort, context_sort) {
+        (_, Some(sort)) => Ok(sort),
+        (Some(sort), None) => Ok(sort),
+        (None, None) => {
+            Err(ElabError::MissingName { source_code: db.text(ctx.module), span: source_span(db, ctx.module, span) })
+        }
+    }
+}
+
+fn wrap_term_from_context(ctx: Context, body: Rc<term::Term>) -> Rc<term::Term> {
+    let mut result = body;
+    for i in (0..ctx.len()).rev() {
+        let name = ctx.names[i];
+        let sort = ctx.sorts[i];
+        let mode = ctx.modes[i];
+        result = Rc::new(term::Term::Lambda {
+            sort: result.sort(),
+            domain_sort: sort,
+            mode,
+            name,
+            body: result
+        })
+    }
+    result
+}
+
+fn wrap_type_from_context(db: &Database, ctx: Context, body: Rc<term::Term>) -> Rc<term::Term> {
+    let mut result = body;
+    let mut level = ctx.env_lvl();
+    for i in (0..ctx.len()).rev() {
+        level = level - 1; // As we peel off a module parameter, the context maximum level is reduced by one
+        let name = ctx.names[i];
+        let domain = Rc::new(ctx.types[i].quote(db, level));
+        let mode = ctx.modes[i];
+        result = Rc::new(term::Term::Pi {
+            sort: result.sort(),
+            domain,
+            mode,
+            name,
+            body: result
+        })
+    }
+    result
+}
+
+fn source_span(db: &Database, module: Symbol, span: Span) -> SourceSpan {
+    // TODO: This is a hack to fix the source positioning for miette
+    // TODO: The parser should be grapheme relative (instead of byte relative)
+    //       to properly fix this
+    let (start, end) = span;
+    let len = db.text_ref(module)[start..end].graphemes(true).count();
+    // The positioning is "line-oriented" so you only have to correct up to the nearest newline
+    let start_prefix = db.text_ref(module)[..start].as_bytes();
+    let mut i = start - 1;
+    while i > 0 && start_prefix[i] != b'\n' { i -= 1; }
+    let byte_len = start - i;
+    let graphemes_len = db.text_ref(module)[i..start].graphemes(true).count();
+    // We subtract the extract internal bytes used to represent graphemes to correct the label source position
+    let start = start - (byte_len - graphemes_len);
+    SourceSpan::new(start.into(), len.into())
+}