
use std::rc::Rc;
use std::fmt;

use crate::utility::*;
use crate::value::EnvBound;

type Span = (usize, usize);

#[derive(Debug, Hash, Clone, PartialEq, Eq, PartialOrd, Ord)]
pub struct Module {
    pub imports: Vec<Import>,
    pub id: Id,
    pub decls: Vec<Decl>,
}

#[derive(Debug, Hash, Clone, PartialEq, Eq, PartialOrd, Ord)]
pub struct Parameter {
    pub name: Symbol,
    pub mode: Mode,
    pub body: Rc<Term>
}

#[derive(Debug, Hash, Clone, PartialEq, Eq, PartialOrd, Ord)]
pub struct Import {
    pub public: bool,
    pub path: Span,
    pub namespace: Id,
}

#[derive(Debug, Hash, Clone, PartialEq, Eq, PartialOrd, Ord)]
pub struct Decl {
    pub name: Symbol,
    pub ty: Rc<Term>,
    pub body: Rc<Term>
}

#[derive(Debug, Hash, Clone, PartialEq, Eq, PartialOrd, Ord)]
pub enum Term {
    Lambda {
        sort: Sort,
        domain_sort: Sort,
        mode: Mode,
        name: Symbol,
        body: Rc<Term>
    },
    Let {
        sort: Sort,
        name: Symbol,
        let_body: Rc<Term>,
        body: Rc<Term>
    },
    Pi {
        sort: Sort,
        mode: Mode,
        name: Symbol,
        domain: Rc<Term>,
        body: Rc<Term>
    },
    Intersect {
        name: Symbol,
        first: Rc<Term>,
        second: Rc<Term>
    },
    Equality {
        left: Rc<Term>,
        right: Rc<Term>
    },
    Project {
        variant: usize,
        body: Rc<Term>
    },
    Pair {
        first: Rc<Term>,
        second: Rc<Term>
    },
    Separate {
        equation: Rc<Term>
    },
    Refl {
        input: Rc<Term>
    },
    Promote {
        input: Rc<Term>
    },
    Induct,
    Cast {
        input: Rc<Term>,
        witness: Rc<Term>,
        evidence: Rc<Term>,
    },
    Promote {
        equation: Rc<Term>
    },
    J {
        equality: Rc<Term>,
        predicate: Rc<Term>,
        lhs: Rc<Term>,
        rhs: Rc<Term>,
        equation: Rc<Term>,
        case: Rc<Term>
    },
    Apply {
        sort: Sort,
        mode: Mode,
        fun: Rc<Term>,
        arg: Rc<Term>
    },
    Bound {
        sort: Sort,
        index: Index
    },
    Free {
        sort: Sort,
        id: Id
    },
    Meta {
        sort: Sort,
        name: Symbol
    },
    InsertedMeta {
        sort: Sort,
        name: Symbol,
        mask: Vec<EnvBound>
    },
    Star,
    SuperStar,
}

impl fmt::Display for Decl {
    fn fmt(&self, f: &mut fmt::Formatter<'_>) -> fmt::Result {
        write!(f, "{} : {} = {}", self.name, self.ty, self.body)
    }
}

impl Term {
    pub fn id() -> Term {
        let (sort, domain_sort, mode, name) = (Sort::Term, Sort::Term, Mode::Free, Symbol::from("x"));
        let body = Rc::new(Term::Bound { sort, index:0.into() });
        Term::Lambda { sort, domain_sort, mode, name, body }
    }

    // This is meant for pretty-printing erased terms, we intentionally don't erase lambdas so that we don't have to
    // fix indices, plus the extra lambda abstractions don't obfuscate output very much
    pub fn partial_erase(&self) -> Term {
        match self {
            Term::Lambda { sort, domain_sort, mode, name, body } => {
                Term::Lambda {
                    sort:*sort,
                    domain_sort:*domain_sort,
                    mode:*mode,
                    name:*name,
                    body:Rc::new(body.partial_erase())
                }
            }
            Term::Let { sort, name, let_body, body } => {
                Term::Let {
                    sort:*sort,
                    name:*name,
                    let_body:Rc::new(let_body.partial_erase()),
                    body:Rc::new(body.partial_erase())
                }
            }
            t @ Term::Pi { .. }
            | t @ Term::Intersect { .. }
            | t @ Term::Equality { .. } => t.clone(),
            Term::Project { body, .. } => body.partial_erase(),
            Term::Pair { first, .. } => first.partial_erase(),
            Term::Separate { .. } => Term::id(),
<<<<<<< HEAD
            Term::Refl { input } => Term::id(),
            Term::Promote { input } => input.partial_erase(),
            Term::Induct => Term::id(),
=======
            Term::Refl { input: erasure } => erasure.partial_erase(),
>>>>>>> b606dea1
            Term::Cast { input, .. } => input.partial_erase(),
            Term::Promote { equation } => equation.partial_erase(),
            Term::J { equation, case, ..} => {
                Term::Apply {
                    sort: Sort::Term,
                    mode: Mode::Free,
                    fun: Rc::new(equation.partial_erase()),
                    arg: Rc::new(case.partial_erase())
                }
            }
            Term::Apply { sort, mode, fun, arg } => {
                if *mode == Mode::Erased { fun.partial_erase() }
                else {
                    Term::Apply {
                        sort:*sort,
                        mode:*mode,
                        fun:Rc::new(fun.partial_erase()),
                        arg:Rc::new(arg.partial_erase())
                    }
                }
            }
            t @ Term::Bound { .. }
            | t @ Term::Free { .. }
            | t @ Term::Meta { .. }
            | t @ Term::InsertedMeta { .. }
            | t @ Term::Star
            | t @ Term::SuperStar => t.clone()
        }
    }

    pub fn sort(&self) -> Sort {
        match self {
            Term::Lambda { sort, .. }
            | Term::Let { sort, .. }
            | Term::Pi { sort, .. } => *sort,
            Term::Intersect { .. }
            | Term::Equality { .. } => Sort::Type,
            | Term::Project { .. }
            | Term::Pair { .. }
            | Term::Separate { .. }
            | Term::Refl { .. }
<<<<<<< HEAD
            | Term::Promote { .. }
            | Term::Induct 
            | Term::Cast { .. } => Sort::Term,
=======
            | Term::Cast { .. }
            | Term::Promote { .. }
            | Term::J { .. } => Sort::Term,
>>>>>>> b606dea1
            Term::Apply { sort, .. }
            | Term::Bound { sort, .. }
            | Term::Free { sort, .. }
            | Term::Meta { sort, .. }
            | Term::InsertedMeta { sort, .. } => *sort,
            Term::Star => Sort::Kind,
            Term::SuperStar => Sort::Kind,
        }
    }

    pub fn ambiguous(&self) -> bool {
        match self {
            Term::Lambda { .. }
            | Term::Let { .. }
            | Term::Pi { .. }
            | Term::Intersect { .. } => true,
            Term::Equality { .. } => false,
            Term::Project { .. }
            | Term::Pair { .. } => false,
            Term::Separate { .. } => true,
            Term::Refl { .. } => false,
            Term::Promote { .. } => false,
            Term::Induct => false,
            Term::Cast { .. } => true,
            Term::Promote { .. } => true,
            Term::J { .. } => true,
            Term::Apply { .. } => true,
            Term::Bound { .. }
            | Term::Free { .. }
            | Term::Meta { .. }
            | Term::InsertedMeta { .. }
            | Term::Star
            | Term::SuperStar => false,
        }
    }

    pub fn is_apply(&self) -> bool { matches!(self, Term::Apply { .. }) }

    pub fn to_string_with_context(&self, mut ctx: im_rc::Vector<Symbol>) -> String {
        match self {
            Term::Lambda { mode, name, body, .. } => {
                let binder = match mode {
                    Mode::Erased => "Λ",
                    Mode::Free => "λ",
                    Mode::TypeLevel => "λ"
                };
                ctx.push_back(*name);
                let body = body.to_string_with_context(ctx);
                format!("{} {}. {}", binder, name, body)
            }
            Term::Let { name, let_body, body, .. } => {
                let let_body = let_body.to_string_with_context(ctx.clone());
                ctx.push_back(*name);
                let body = body.to_string_with_context(ctx);
                format!("let {} := {}; {}", name, let_body, body)
            }
            Term::Pi { mode, name, domain, body, .. } => {
                let binder = match mode {
                    Mode::Erased => "∀",
                    Mode::Free => "Π",
                    Mode::TypeLevel => "Π"
                };
                let domain_str = domain.to_string_with_context(ctx.clone());
                ctx.push_back(*name);
                let body = body.to_string_with_context(ctx);
                if domain.ambiguous() { format!("{} {}:({}). {}", binder, name, domain_str, body) }
                else { format!("{} {}:{}. {}", binder, name, domain_str, body) }
            }
            Term::Intersect { name, first, second } => {
                let first_str = first.to_string_with_context(ctx.clone());
                ctx.push_back(*name);
                let second = second.to_string_with_context(ctx);
                if first.ambiguous() { format!("ι {}:({}), {}", name, first_str, second) }
                else { format!("ι {}:{}, {}", name, first_str, second) }
            }
            Term::Equality { left, right } => {
                let left = left.to_string_with_context(ctx.clone());
                let right = right.to_string_with_context(ctx);
                format!("{{{} ≃ {}}}", left, right)
            }
            Term::Project { variant, body } => {
                let body = body.to_string_with_context(ctx);
                format!("{}.{}", body, variant)
            }
            Term::Pair { first, second } => {
                let first = first.to_string_with_context(ctx.clone());
                let second = second.to_string_with_context(ctx);
                format!("[{}, {}]", first, second)
            }
            Term::Separate { equation } => {
                let equation = equation.to_string_with_context(ctx);
                format!("δ {}", equation)
            }
            Term::Refl { input } => {
                let input = input.to_string_with_context(ctx);
                format!("rfl {}", input)
            }
            Term::Promote { input } => {
                let input = input.to_string_with_context(ctx);
                format!("θ {}", input)
            }
<<<<<<< HEAD
            Term::Induct => {
                format!("Eq.induct")
=======
            Term::Refl { input: erasure } => {
                let erasure = erasure.to_string_with_context(ctx);
                format!("β{{{}}}", erasure)
>>>>>>> b606dea1
            }
            Term::Cast { input, witness, evidence } => {
                let equation_str = evidence.to_string_with_context(ctx.clone());
                let input = input.to_string_with_context(ctx.clone());
                let witness = witness.to_string_with_context(ctx);
                if evidence.ambiguous() { format!("φ ({}) - {} {{{}}}", equation_str, input, witness) }
                else { format!("φ {} - {} {{{}}}", equation_str, input, witness) }
            }
            Term::Promote { equation } => {
                let equation_str = equation.to_string_with_context(ctx.clone());
                format!("ϑ {{ {} }}", equation_str)
            }
            Term::J { equality, predicate, lhs, rhs, equation, case } => {
                let equality_str = equality.to_string_with_context(ctx.clone());
                let predicate_str = predicate.to_string_with_context(ctx.clone());
                let lhs_str = lhs.to_string_with_context(ctx.clone());
                let rhs_str = rhs.to_string_with_context(ctx.clone());
                let equation_str = equation.to_string_with_context(ctx.clone());
                let case_str = case.to_string_with_context(ctx.clone());
                format!("J {{ {}, {}, {}, {}, {}, {} }}", equality_str, predicate_str, lhs_str, rhs_str, equation_str, case_str)
            }
            Term::Apply { mode, fun, arg, .. } => {
                let operator = match mode {
                    Mode::Free => "",
                    Mode::Erased => "-",
                    Mode::TypeLevel => ""
                };
                let fun_str = fun.to_string_with_context(ctx.clone());
                let arg_str = arg.to_string_with_context(ctx);
                match (fun.is_apply() || !fun.ambiguous(), arg.ambiguous()) {
                    (true, true) => format!("{} {}({})", fun_str, operator, arg_str),
                    (true, false) => format!("{} {}{}", fun_str, operator, arg_str),
                    (false, true) => format!("({}) {}({})", fun_str, operator, arg_str),
                    (false, false) => format!("({}) {}{}", fun_str, operator, arg_str),
                }
            }
            Term::Bound { index, .. } => {
                let mut result = index.to_string();
                if ctx.len() > **index {
                    let level = index.to_level(ctx.len());
                    if let Some(var) = ctx.get(*level) { 
                        result = var.to_string()
                    }
                }
                result
            }
            Term::Meta { name, .. } => name.to_string(),
            Term::InsertedMeta { name, mask, .. } => {
                let mut args = String::new();
                for i in 0..mask.len() {
                    if mask[i] == EnvBound::Bound {
                        args.push(' ');
                        let symbol = ctx.get(i)
                            .copied()
                            .unwrap_or_default();
                        args.push_str(symbol.as_str());
                    }
                }
                format!("({}{})", name, args)
            }
            Term::Free { id, .. } => id.to_string(),
            Term::Star => "★".to_string(),
            Term::SuperStar => "□".to_string(),
        }
    }
}

impl fmt::Display for Term {
    fn fmt(&self, f: &mut fmt::Formatter<'_>) -> fmt::Result {
        write!(f, "{}", self.to_string_with_context(im_rc::Vector::new()))
    }
}
<|MERGE_RESOLUTION|>--- conflicted
+++ resolved
@@ -1,407 +1,381 @@
-
-use std::rc::Rc;
-use std::fmt;
-
-use crate::utility::*;
-use crate::value::EnvBound;
-
-type Span = (usize, usize);
-
-#[derive(Debug, Hash, Clone, PartialEq, Eq, PartialOrd, Ord)]
-pub struct Module {
-    pub imports: Vec<Import>,
-    pub id: Id,
-    pub decls: Vec<Decl>,
-}
-
-#[derive(Debug, Hash, Clone, PartialEq, Eq, PartialOrd, Ord)]
-pub struct Parameter {
-    pub name: Symbol,
-    pub mode: Mode,
-    pub body: Rc<Term>
-}
-
-#[derive(Debug, Hash, Clone, PartialEq, Eq, PartialOrd, Ord)]
-pub struct Import {
-    pub public: bool,
-    pub path: Span,
-    pub namespace: Id,
-}
-
-#[derive(Debug, Hash, Clone, PartialEq, Eq, PartialOrd, Ord)]
-pub struct Decl {
-    pub name: Symbol,
-    pub ty: Rc<Term>,
-    pub body: Rc<Term>
-}
-
-#[derive(Debug, Hash, Clone, PartialEq, Eq, PartialOrd, Ord)]
-pub enum Term {
-    Lambda {
-        sort: Sort,
-        domain_sort: Sort,
-        mode: Mode,
-        name: Symbol,
-        body: Rc<Term>
-    },
-    Let {
-        sort: Sort,
-        name: Symbol,
-        let_body: Rc<Term>,
-        body: Rc<Term>
-    },
-    Pi {
-        sort: Sort,
-        mode: Mode,
-        name: Symbol,
-        domain: Rc<Term>,
-        body: Rc<Term>
-    },
-    Intersect {
-        name: Symbol,
-        first: Rc<Term>,
-        second: Rc<Term>
-    },
-    Equality {
-        left: Rc<Term>,
-        right: Rc<Term>
-    },
-    Project {
-        variant: usize,
-        body: Rc<Term>
-    },
-    Pair {
-        first: Rc<Term>,
-        second: Rc<Term>
-    },
-    Separate {
-        equation: Rc<Term>
-    },
-    Refl {
-        input: Rc<Term>
-    },
-    Promote {
-        input: Rc<Term>
-    },
-    Induct,
-    Cast {
-        input: Rc<Term>,
-        witness: Rc<Term>,
-        evidence: Rc<Term>,
-    },
-    Promote {
-        equation: Rc<Term>
-    },
-    J {
-        equality: Rc<Term>,
-        predicate: Rc<Term>,
-        lhs: Rc<Term>,
-        rhs: Rc<Term>,
-        equation: Rc<Term>,
-        case: Rc<Term>
-    },
-    Apply {
-        sort: Sort,
-        mode: Mode,
-        fun: Rc<Term>,
-        arg: Rc<Term>
-    },
-    Bound {
-        sort: Sort,
-        index: Index
-    },
-    Free {
-        sort: Sort,
-        id: Id
-    },
-    Meta {
-        sort: Sort,
-        name: Symbol
-    },
-    InsertedMeta {
-        sort: Sort,
-        name: Symbol,
-        mask: Vec<EnvBound>
-    },
-    Star,
-    SuperStar,
-}
-
-impl fmt::Display for Decl {
-    fn fmt(&self, f: &mut fmt::Formatter<'_>) -> fmt::Result {
-        write!(f, "{} : {} = {}", self.name, self.ty, self.body)
-    }
-}
-
-impl Term {
-    pub fn id() -> Term {
-        let (sort, domain_sort, mode, name) = (Sort::Term, Sort::Term, Mode::Free, Symbol::from("x"));
-        let body = Rc::new(Term::Bound { sort, index:0.into() });
-        Term::Lambda { sort, domain_sort, mode, name, body }
-    }
-
-    // This is meant for pretty-printing erased terms, we intentionally don't erase lambdas so that we don't have to
-    // fix indices, plus the extra lambda abstractions don't obfuscate output very much
-    pub fn partial_erase(&self) -> Term {
-        match self {
-            Term::Lambda { sort, domain_sort, mode, name, body } => {
-                Term::Lambda {
-                    sort:*sort,
-                    domain_sort:*domain_sort,
-                    mode:*mode,
-                    name:*name,
-                    body:Rc::new(body.partial_erase())
-                }
-            }
-            Term::Let { sort, name, let_body, body } => {
-                Term::Let {
-                    sort:*sort,
-                    name:*name,
-                    let_body:Rc::new(let_body.partial_erase()),
-                    body:Rc::new(body.partial_erase())
-                }
-            }
-            t @ Term::Pi { .. }
-            | t @ Term::Intersect { .. }
-            | t @ Term::Equality { .. } => t.clone(),
-            Term::Project { body, .. } => body.partial_erase(),
-            Term::Pair { first, .. } => first.partial_erase(),
-            Term::Separate { .. } => Term::id(),
-<<<<<<< HEAD
-            Term::Refl { input } => Term::id(),
-            Term::Promote { input } => input.partial_erase(),
-            Term::Induct => Term::id(),
-=======
-            Term::Refl { input: erasure } => erasure.partial_erase(),
->>>>>>> b606dea1
-            Term::Cast { input, .. } => input.partial_erase(),
-            Term::Promote { equation } => equation.partial_erase(),
-            Term::J { equation, case, ..} => {
-                Term::Apply {
-                    sort: Sort::Term,
-                    mode: Mode::Free,
-                    fun: Rc::new(equation.partial_erase()),
-                    arg: Rc::new(case.partial_erase())
-                }
-            }
-            Term::Apply { sort, mode, fun, arg } => {
-                if *mode == Mode::Erased { fun.partial_erase() }
-                else {
-                    Term::Apply {
-                        sort:*sort,
-                        mode:*mode,
-                        fun:Rc::new(fun.partial_erase()),
-                        arg:Rc::new(arg.partial_erase())
-                    }
-                }
-            }
-            t @ Term::Bound { .. }
-            | t @ Term::Free { .. }
-            | t @ Term::Meta { .. }
-            | t @ Term::InsertedMeta { .. }
-            | t @ Term::Star
-            | t @ Term::SuperStar => t.clone()
-        }
-    }
-
-    pub fn sort(&self) -> Sort {
-        match self {
-            Term::Lambda { sort, .. }
-            | Term::Let { sort, .. }
-            | Term::Pi { sort, .. } => *sort,
-            Term::Intersect { .. }
-            | Term::Equality { .. } => Sort::Type,
-            | Term::Project { .. }
-            | Term::Pair { .. }
-            | Term::Separate { .. }
-            | Term::Refl { .. }
-<<<<<<< HEAD
-            | Term::Promote { .. }
-            | Term::Induct 
-            | Term::Cast { .. } => Sort::Term,
-=======
-            | Term::Cast { .. }
-            | Term::Promote { .. }
-            | Term::J { .. } => Sort::Term,
->>>>>>> b606dea1
-            Term::Apply { sort, .. }
-            | Term::Bound { sort, .. }
-            | Term::Free { sort, .. }
-            | Term::Meta { sort, .. }
-            | Term::InsertedMeta { sort, .. } => *sort,
-            Term::Star => Sort::Kind,
-            Term::SuperStar => Sort::Kind,
-        }
-    }
-
-    pub fn ambiguous(&self) -> bool {
-        match self {
-            Term::Lambda { .. }
-            | Term::Let { .. }
-            | Term::Pi { .. }
-            | Term::Intersect { .. } => true,
-            Term::Equality { .. } => false,
-            Term::Project { .. }
-            | Term::Pair { .. } => false,
-            Term::Separate { .. } => true,
-            Term::Refl { .. } => false,
-            Term::Promote { .. } => false,
-            Term::Induct => false,
-            Term::Cast { .. } => true,
-            Term::Promote { .. } => true,
-            Term::J { .. } => true,
-            Term::Apply { .. } => true,
-            Term::Bound { .. }
-            | Term::Free { .. }
-            | Term::Meta { .. }
-            | Term::InsertedMeta { .. }
-            | Term::Star
-            | Term::SuperStar => false,
-        }
-    }
-
-    pub fn is_apply(&self) -> bool { matches!(self, Term::Apply { .. }) }
-
-    pub fn to_string_with_context(&self, mut ctx: im_rc::Vector<Symbol>) -> String {
-        match self {
-            Term::Lambda { mode, name, body, .. } => {
-                let binder = match mode {
-                    Mode::Erased => "Λ",
-                    Mode::Free => "λ",
-                    Mode::TypeLevel => "λ"
-                };
-                ctx.push_back(*name);
-                let body = body.to_string_with_context(ctx);
-                format!("{} {}. {}", binder, name, body)
-            }
-            Term::Let { name, let_body, body, .. } => {
-                let let_body = let_body.to_string_with_context(ctx.clone());
-                ctx.push_back(*name);
-                let body = body.to_string_with_context(ctx);
-                format!("let {} := {}; {}", name, let_body, body)
-            }
-            Term::Pi { mode, name, domain, body, .. } => {
-                let binder = match mode {
-                    Mode::Erased => "∀",
-                    Mode::Free => "Π",
-                    Mode::TypeLevel => "Π"
-                };
-                let domain_str = domain.to_string_with_context(ctx.clone());
-                ctx.push_back(*name);
-                let body = body.to_string_with_context(ctx);
-                if domain.ambiguous() { format!("{} {}:({}). {}", binder, name, domain_str, body) }
-                else { format!("{} {}:{}. {}", binder, name, domain_str, body) }
-            }
-            Term::Intersect { name, first, second } => {
-                let first_str = first.to_string_with_context(ctx.clone());
-                ctx.push_back(*name);
-                let second = second.to_string_with_context(ctx);
-                if first.ambiguous() { format!("ι {}:({}), {}", name, first_str, second) }
-                else { format!("ι {}:{}, {}", name, first_str, second) }
-            }
-            Term::Equality { left, right } => {
-                let left = left.to_string_with_context(ctx.clone());
-                let right = right.to_string_with_context(ctx);
-                format!("{{{} ≃ {}}}", left, right)
-            }
-            Term::Project { variant, body } => {
-                let body = body.to_string_with_context(ctx);
-                format!("{}.{}", body, variant)
-            }
-            Term::Pair { first, second } => {
-                let first = first.to_string_with_context(ctx.clone());
-                let second = second.to_string_with_context(ctx);
-                format!("[{}, {}]", first, second)
-            }
-            Term::Separate { equation } => {
-                let equation = equation.to_string_with_context(ctx);
-                format!("δ {}", equation)
-            }
-            Term::Refl { input } => {
-                let input = input.to_string_with_context(ctx);
-                format!("rfl {}", input)
-            }
-            Term::Promote { input } => {
-                let input = input.to_string_with_context(ctx);
-                format!("θ {}", input)
-            }
-<<<<<<< HEAD
-            Term::Induct => {
-                format!("Eq.induct")
-=======
-            Term::Refl { input: erasure } => {
-                let erasure = erasure.to_string_with_context(ctx);
-                format!("β{{{}}}", erasure)
->>>>>>> b606dea1
-            }
-            Term::Cast { input, witness, evidence } => {
-                let equation_str = evidence.to_string_with_context(ctx.clone());
-                let input = input.to_string_with_context(ctx.clone());
-                let witness = witness.to_string_with_context(ctx);
-                if evidence.ambiguous() { format!("φ ({}) - {} {{{}}}", equation_str, input, witness) }
-                else { format!("φ {} - {} {{{}}}", equation_str, input, witness) }
-            }
-            Term::Promote { equation } => {
-                let equation_str = equation.to_string_with_context(ctx.clone());
-                format!("ϑ {{ {} }}", equation_str)
-            }
-            Term::J { equality, predicate, lhs, rhs, equation, case } => {
-                let equality_str = equality.to_string_with_context(ctx.clone());
-                let predicate_str = predicate.to_string_with_context(ctx.clone());
-                let lhs_str = lhs.to_string_with_context(ctx.clone());
-                let rhs_str = rhs.to_string_with_context(ctx.clone());
-                let equation_str = equation.to_string_with_context(ctx.clone());
-                let case_str = case.to_string_with_context(ctx.clone());
-                format!("J {{ {}, {}, {}, {}, {}, {} }}", equality_str, predicate_str, lhs_str, rhs_str, equation_str, case_str)
-            }
-            Term::Apply { mode, fun, arg, .. } => {
-                let operator = match mode {
-                    Mode::Free => "",
-                    Mode::Erased => "-",
-                    Mode::TypeLevel => ""
-                };
-                let fun_str = fun.to_string_with_context(ctx.clone());
-                let arg_str = arg.to_string_with_context(ctx);
-                match (fun.is_apply() || !fun.ambiguous(), arg.ambiguous()) {
-                    (true, true) => format!("{} {}({})", fun_str, operator, arg_str),
-                    (true, false) => format!("{} {}{}", fun_str, operator, arg_str),
-                    (false, true) => format!("({}) {}({})", fun_str, operator, arg_str),
-                    (false, false) => format!("({}) {}{}", fun_str, operator, arg_str),
-                }
-            }
-            Term::Bound { index, .. } => {
-                let mut result = index.to_string();
-                if ctx.len() > **index {
-                    let level = index.to_level(ctx.len());
-                    if let Some(var) = ctx.get(*level) { 
-                        result = var.to_string()
-                    }
-                }
-                result
-            }
-            Term::Meta { name, .. } => name.to_string(),
-            Term::InsertedMeta { name, mask, .. } => {
-                let mut args = String::new();
-                for i in 0..mask.len() {
-                    if mask[i] == EnvBound::Bound {
-                        args.push(' ');
-                        let symbol = ctx.get(i)
-                            .copied()
-                            .unwrap_or_default();
-                        args.push_str(symbol.as_str());
-                    }
-                }
-                format!("({}{})", name, args)
-            }
-            Term::Free { id, .. } => id.to_string(),
-            Term::Star => "★".to_string(),
-            Term::SuperStar => "□".to_string(),
-        }
-    }
-}
-
-impl fmt::Display for Term {
-    fn fmt(&self, f: &mut fmt::Formatter<'_>) -> fmt::Result {
-        write!(f, "{}", self.to_string_with_context(im_rc::Vector::new()))
-    }
-}
+
+use std::rc::Rc;
+use std::fmt;
+
+use crate::utility::*;
+use crate::value::EnvBound;
+
+type Span = (usize, usize);
+
+#[derive(Debug, Hash, Clone, PartialEq, Eq, PartialOrd, Ord)]
+pub struct Module {
+    pub imports: Vec<Import>,
+    pub id: Id,
+    pub decls: Vec<Decl>,
+}
+
+#[derive(Debug, Hash, Clone, PartialEq, Eq, PartialOrd, Ord)]
+pub struct Parameter {
+    pub name: Symbol,
+    pub mode: Mode,
+    pub body: Rc<Term>
+}
+
+#[derive(Debug, Hash, Clone, PartialEq, Eq, PartialOrd, Ord)]
+pub struct Import {
+    pub public: bool,
+    pub path: Span,
+    pub namespace: Id,
+}
+
+#[derive(Debug, Hash, Clone, PartialEq, Eq, PartialOrd, Ord)]
+pub struct Decl {
+    pub name: Symbol,
+    pub ty: Rc<Term>,
+    pub body: Rc<Term>
+}
+
+#[derive(Debug, Hash, Clone, PartialEq, Eq, PartialOrd, Ord)]
+pub enum Term {
+    Lambda {
+        sort: Sort,
+        domain_sort: Sort,
+        mode: Mode,
+        name: Symbol,
+        body: Rc<Term>
+    },
+    Let {
+        sort: Sort,
+        name: Symbol,
+        let_body: Rc<Term>,
+        body: Rc<Term>
+    },
+    Pi {
+        sort: Sort,
+        mode: Mode,
+        name: Symbol,
+        domain: Rc<Term>,
+        body: Rc<Term>
+    },
+    Intersect {
+        name: Symbol,
+        first: Rc<Term>,
+        second: Rc<Term>
+    },
+    Equality {
+        left: Rc<Term>,
+        right: Rc<Term>
+    },
+    Project {
+        variant: usize,
+        body: Rc<Term>
+    },
+    Pair {
+        first: Rc<Term>,
+        second: Rc<Term>
+    },
+    Separate {
+        equation: Rc<Term>
+    },
+    Refl {
+        input: Rc<Term>
+    },
+    Cast {
+        input: Rc<Term>,
+        witness: Rc<Term>,
+        evidence: Rc<Term>,
+    },
+    Promote {
+        equation: Rc<Term>
+    },
+    J {
+        equality: Rc<Term>,
+        predicate: Rc<Term>,
+        lhs: Rc<Term>,
+        rhs: Rc<Term>,
+        equation: Rc<Term>,
+        case: Rc<Term>
+    },
+    Apply {
+        sort: Sort,
+        mode: Mode,
+        fun: Rc<Term>,
+        arg: Rc<Term>
+    },
+    Bound {
+        sort: Sort,
+        index: Index
+    },
+    Free {
+        sort: Sort,
+        id: Id
+    },
+    Meta {
+        sort: Sort,
+        name: Symbol
+    },
+    InsertedMeta {
+        sort: Sort,
+        name: Symbol,
+        mask: Vec<EnvBound>
+    },
+    Star,
+    SuperStar,
+}
+
+impl fmt::Display for Decl {
+    fn fmt(&self, f: &mut fmt::Formatter<'_>) -> fmt::Result {
+        write!(f, "{} : {} = {}", self.name, self.ty, self.body)
+    }
+}
+
+impl Term {
+    pub fn id() -> Term {
+        let (sort, domain_sort, mode, name) = (Sort::Term, Sort::Term, Mode::Free, Symbol::from("x"));
+        let body = Rc::new(Term::Bound { sort, index:0.into() });
+        Term::Lambda { sort, domain_sort, mode, name, body }
+    }
+
+    // This is meant for pretty-printing erased terms, we intentionally don't erase lambdas so that we don't have to
+    // fix indices, plus the extra lambda abstractions don't obfuscate output very much
+    pub fn partial_erase(&self) -> Term {
+        match self {
+            Term::Lambda { sort, domain_sort, mode, name, body } => {
+                Term::Lambda {
+                    sort:*sort,
+                    domain_sort:*domain_sort,
+                    mode:*mode,
+                    name:*name,
+                    body:Rc::new(body.partial_erase())
+                }
+            }
+            Term::Let { sort, name, let_body, body } => {
+                Term::Let {
+                    sort:*sort,
+                    name:*name,
+                    let_body:Rc::new(let_body.partial_erase()),
+                    body:Rc::new(body.partial_erase())
+                }
+            }
+            t @ Term::Pi { .. }
+            | t @ Term::Intersect { .. }
+            | t @ Term::Equality { .. } => t.clone(),
+            Term::Project { body, .. } => body.partial_erase(),
+            Term::Pair { first, .. } => first.partial_erase(),
+            Term::Separate { .. } => Term::id(),
+            Term::Refl { input } => Term::id(),
+            Term::Cast { input, .. } => input.partial_erase(),
+            Term::Promote { equation } => equation.partial_erase(),
+            Term::J { equation, case, ..} => {
+                Term::Apply {
+                    sort: Sort::Term,
+                    mode: Mode::Free,
+                    fun: Rc::new(equation.partial_erase()),
+                    arg: Rc::new(case.partial_erase())
+                }
+            }
+            Term::Apply { sort, mode, fun, arg } => {
+                if *mode == Mode::Erased { fun.partial_erase() }
+                else {
+                    Term::Apply {
+                        sort:*sort,
+                        mode:*mode,
+                        fun:Rc::new(fun.partial_erase()),
+                        arg:Rc::new(arg.partial_erase())
+                    }
+                }
+            }
+            t @ Term::Bound { .. }
+            | t @ Term::Free { .. }
+            | t @ Term::Meta { .. }
+            | t @ Term::InsertedMeta { .. }
+            | t @ Term::Star
+            | t @ Term::SuperStar => t.clone()
+        }
+    }
+
+    pub fn sort(&self) -> Sort {
+        match self {
+            Term::Lambda { sort, .. }
+            | Term::Let { sort, .. }
+            | Term::Pi { sort, .. } => *sort,
+            Term::Intersect { .. }
+            | Term::Equality { .. } => Sort::Type,
+            | Term::Project { .. }
+            | Term::Pair { .. }
+            | Term::Separate { .. }
+            | Term::Refl { .. }
+            | Term::Cast { .. }
+            | Term::Promote { .. }
+            | Term::J { .. } => Sort::Term,
+            Term::Apply { sort, .. }
+            | Term::Bound { sort, .. }
+            | Term::Free { sort, .. }
+            | Term::Meta { sort, .. }
+            | Term::InsertedMeta { sort, .. } => *sort,
+            Term::Star => Sort::Kind,
+            Term::SuperStar => Sort::Kind,
+        }
+    }
+
+    pub fn ambiguous(&self) -> bool {
+        match self {
+            Term::Lambda { .. }
+            | Term::Let { .. }
+            | Term::Pi { .. }
+            | Term::Intersect { .. } => true,
+            Term::Equality { .. } => false,
+            Term::Project { .. }
+            | Term::Pair { .. } => false,
+            Term::Separate { .. } => true,
+            Term::Refl { .. } => false,
+            Term::Promote { .. } => false,
+            Term::Cast { .. } => true,
+            Term::Promote { .. } => true,
+            Term::J { .. } => true,
+            Term::Apply { .. } => true,
+            Term::Bound { .. }
+            | Term::Free { .. }
+            | Term::Meta { .. }
+            | Term::InsertedMeta { .. }
+            | Term::Star
+            | Term::SuperStar => false,
+        }
+    }
+
+    pub fn is_apply(&self) -> bool { matches!(self, Term::Apply { .. }) }
+
+    pub fn to_string_with_context(&self, mut ctx: im_rc::Vector<Symbol>) -> String {
+        match self {
+            Term::Lambda { mode, name, body, .. } => {
+                let binder = match mode {
+                    Mode::Erased => "Λ",
+                    Mode::Free => "λ",
+                    Mode::TypeLevel => "λ"
+                };
+                ctx.push_back(*name);
+                let body = body.to_string_with_context(ctx);
+                format!("{} {}. {}", binder, name, body)
+            }
+            Term::Let { name, let_body, body, .. } => {
+                let let_body = let_body.to_string_with_context(ctx.clone());
+                ctx.push_back(*name);
+                let body = body.to_string_with_context(ctx);
+                format!("let {} := {}; {}", name, let_body, body)
+            }
+            Term::Pi { mode, name, domain, body, .. } => {
+                let binder = match mode {
+                    Mode::Erased => "∀",
+                    Mode::Free => "Π",
+                    Mode::TypeLevel => "Π"
+                };
+                let domain_str = domain.to_string_with_context(ctx.clone());
+                ctx.push_back(*name);
+                let body = body.to_string_with_context(ctx);
+                if domain.ambiguous() { format!("{} {}:({}). {}", binder, name, domain_str, body) }
+                else { format!("{} {}:{}. {}", binder, name, domain_str, body) }
+            }
+            Term::Intersect { name, first, second } => {
+                let first_str = first.to_string_with_context(ctx.clone());
+                ctx.push_back(*name);
+                let second = second.to_string_with_context(ctx);
+                if first.ambiguous() { format!("ι {}:({}), {}", name, first_str, second) }
+                else { format!("ι {}:{}, {}", name, first_str, second) }
+            }
+            Term::Equality { left, right } => {
+                let left = left.to_string_with_context(ctx.clone());
+                let right = right.to_string_with_context(ctx);
+                format!("{{{} ≃ {}}}", left, right)
+            }
+            Term::Project { variant, body } => {
+                let body = body.to_string_with_context(ctx);
+                format!("{}.{}", body, variant)
+            }
+            Term::Pair { first, second } => {
+                let first = first.to_string_with_context(ctx.clone());
+                let second = second.to_string_with_context(ctx);
+                format!("[{}, {}]", first, second)
+            }
+            Term::Separate { equation } => {
+                let equation = equation.to_string_with_context(ctx);
+                format!("δ {}", equation)
+            }
+            Term::Refl { input } => {
+                let input = input.to_string_with_context(ctx);
+                format!("rfl {}", input)
+            }
+            Term::Promote { equation } => {
+                let equation = equation.to_string_with_context(ctx);
+                format!("θ {}", equation)
+            }
+            Term::Cast { input, witness, evidence } => {
+                let equation_str = evidence.to_string_with_context(ctx.clone());
+                let input = input.to_string_with_context(ctx.clone());
+                let witness = witness.to_string_with_context(ctx);
+                if evidence.ambiguous() { format!("φ ({}) - {} {{{}}}", equation_str, input, witness) }
+                else { format!("φ {} - {} {{{}}}", equation_str, input, witness) }
+            }
+            Term::Promote { equation } => {
+                let equation_str = equation.to_string_with_context(ctx.clone());
+                format!("ϑ {{ {} }}", equation_str)
+            }
+            Term::J { equality, predicate, lhs, rhs, equation, case } => {
+                let equality_str = equality.to_string_with_context(ctx.clone());
+                let predicate_str = predicate.to_string_with_context(ctx.clone());
+                let lhs_str = lhs.to_string_with_context(ctx.clone());
+                let rhs_str = rhs.to_string_with_context(ctx.clone());
+                let equation_str = equation.to_string_with_context(ctx.clone());
+                let case_str = case.to_string_with_context(ctx.clone());
+                format!("J {{ {}, {}, {}, {}, {}, {} }}", equality_str, predicate_str, lhs_str, rhs_str, equation_str, case_str)
+            }
+            Term::Apply { mode, fun, arg, .. } => {
+                let operator = match mode {
+                    Mode::Free => "",
+                    Mode::Erased => "-",
+                    Mode::TypeLevel => ""
+                };
+                let fun_str = fun.to_string_with_context(ctx.clone());
+                let arg_str = arg.to_string_with_context(ctx);
+                match (fun.is_apply() || !fun.ambiguous(), arg.ambiguous()) {
+                    (true, true) => format!("{} {}({})", fun_str, operator, arg_str),
+                    (true, false) => format!("{} {}{}", fun_str, operator, arg_str),
+                    (false, true) => format!("({}) {}({})", fun_str, operator, arg_str),
+                    (false, false) => format!("({}) {}{}", fun_str, operator, arg_str),
+                }
+            }
+            Term::Bound { index, .. } => {
+                let mut result = index.to_string();
+                if ctx.len() > **index {
+                    let level = index.to_level(ctx.len());
+                    if let Some(var) = ctx.get(*level) { 
+                        result = var.to_string()
+                    }
+                }
+                result
+            }
+            Term::Meta { name, .. } => name.to_string(),
+            Term::InsertedMeta { name, mask, .. } => {
+                let mut args = String::new();
+                for i in 0..mask.len() {
+                    if mask[i] == EnvBound::Bound {
+                        args.push(' ');
+                        let symbol = ctx.get(i)
+                            .copied()
+                            .unwrap_or_default();
+                        args.push_str(symbol.as_str());
+                    }
+                }
+                format!("({}{})", name, args)
+            }
+            Term::Free { id, .. } => id.to_string(),
+            Term::Star => "★".to_string(),
+            Term::SuperStar => "□".to_string(),
+        }
+    }
+}
+
+impl fmt::Display for Term {
+    fn fmt(&self, f: &mut fmt::Formatter<'_>) -> fmt::Result {
+        write!(f, "{}", self.to_string_with_context(im_rc::Vector::new()))
+    }
+}